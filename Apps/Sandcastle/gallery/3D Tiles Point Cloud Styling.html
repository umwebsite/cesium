--- conflicted
+++ resolved
@@ -109,7 +109,6 @@
     color : "color() * abs(${temperature} - 0.5)"
 });
 
-<<<<<<< HEAD
 addStyle('Trigonometric Functions', {
     color : "color() * radians(cos(${temperature} - 0)) + color() * sin(${temperature} - 0) + color() * tan(${temperature} - 0)"
 
@@ -117,15 +116,11 @@
 
 addStyle('Arc Trigonometric Functions', {
     color : "color() * degrees(acos(${temperature} - 0)) + color() * asin(${temperature} - 0) + color() * atan(${temperature} - 0)"
-=======
-addStyle('Cos', {
-    color : "color() * abs(cos(${temperature} + TILES3D_TILESET_TIME))"
 });
 
 addStyle('Sqrt', {
     color : "color() * sqrt(${temperature})",
     pointSize : "10"
->>>>>>> 22eebfea
 });
 
 addStyle('Secondary Color', {
