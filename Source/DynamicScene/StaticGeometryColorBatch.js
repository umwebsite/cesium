/*global define*/
define(['../Core/Color',
        '../Core/ColorGeometryInstanceAttribute',
        '../Core/defined',
        '../Core/AssociativeArray',
        '../Core/ShowGeometryInstanceAttribute',
        '../Scene/Primitive',
        '../Scene/PrimitiveState'
    ], function(
        Color,
        ColorGeometryInstanceAttribute,
        defined,
        AssociativeArray,
        ShowGeometryInstanceAttribute,
        Primitive,
        PrimitiveState) {
    "use strict";

    var colorScratch = new Color();

    var Batch = function(primitives, translucent, appearanceType, closed) {
        this.translucent = translucent;
        this.appearanceType = appearanceType;
        this.closed = closed;
        this.primitives = primitives;
        this.createPrimitive = false;
        this.primitive = undefined;
        this.geometry = new AssociativeArray();
        this.updaters = new AssociativeArray();
        this.updatersWithAttributes = new AssociativeArray();
        this.attributes = new AssociativeArray();
        this.subscriptions = new AssociativeArray();
        this.toggledObjects = new AssociativeArray();
        this.itemsToRemove = [];
    };

    Batch.prototype.uiShowChanged = function(dynamicObject, propertyName, value, oldValue) {
        if (propertyName === 'uiShow' && value !== oldValue) {
            this.toggledObjects.set(dynamicObject.id, dynamicObject);
        }
    };

    Batch.prototype.add = function(updater, instance) {
        var id = updater.dynamicObject.id;
        this.createPrimitive = true;
        this.geometry.set(id, instance);
        this.updaters.set(id, updater);
        if (!updater.hasConstantFill || !updater.fillMaterialProperty.isConstant) {
            this.updatersWithAttributes.set(id, updater);
        }
        this.subscriptions.set(id, updater.dynamicObject.definitionChanged.addEventListener(Batch.prototype.uiShowChanged, this));
    };

    Batch.prototype.remove = function(updater) {
        var id = updater.dynamicObject.id;
        this.createPrimitive = this.geometry.remove(id) || this.createPrimitive;
        this.updaters.remove(id);
        this.updatersWithAttributes.remove(id);
        this.toggledObjects.removeAll();
        var subscription = this.subscriptions.get(id);
        if (defined(subscription)) {
            subscription();
        }
        this.subscriptions.remove(id);
    };

    Batch.prototype.update = function(time) {
        var canAnimate = true;
        var removedCount = 0;
        var primitive = this.primitive;
        var primitives = this.primitives;
        if (this.createPrimitive) {
            this.attributes.removeAll();
            if (defined(primitive)) {
                primitives.remove(primitive);
            }
            var geometry = this.geometry.values;
            if (geometry.length > 0) {
                primitive = new Primitive({
                    asynchronous : true,
                    geometryInstances : geometry,
                    appearance : new this.appearanceType({
                        translucent : this.translucent,
                        closed : this.closed
                    })
                });

                primitives.add(primitive);
            }
            this.primitive = primitive;
            this.createPrimitive = false;
<<<<<<< HEAD
        } else if (defined(primitive) && primitive._state === PrimitiveState.COMPLETE){
            var updater;
            var dynamicObject;
            var id;
            var attributes;
            var i;

=======
            canAnimate = false;
        } else if (defined(primitive) && primitive._state === PrimitiveState.COMPLETE) {
>>>>>>> eba76bb9
            var updatersWithAttributes = this.updatersWithAttributes.values;
            var length = updatersWithAttributes.length;
            for (i = 0; i < length; i++) {
                updater = updatersWithAttributes[i];
                dynamicObject = updater.dynamicObject;
                id = dynamicObject.id;

                attributes = this.attributes.get(id);
                if (!defined(attributes)) {
                    attributes = primitive.getGeometryInstanceAttributes(dynamicObject);
                    this.attributes.set(id, attributes);
                }

                if (!updater.fillMaterialProperty.isConstant) {
                    var colorProperty = updater.fillMaterialProperty.color;
                    colorProperty.getValue(time, colorScratch);
                    attributes.color = ColorGeometryInstanceAttribute.toValue(colorScratch, attributes.color);
                    if ((this.translucent && attributes.color[3] === 255) || (!this.translucent && attributes.color[3] !== 255)) {
                        this.itemsToRemove[removedCount++] = updater;
                    }
                }

                if (!updater.hasConstantFill) {
                    attributes.show = ShowGeometryInstanceAttribute.toValue(updater.isFilled(time), attributes.show);
                }
            }
<<<<<<< HEAD

            var updaters = this.updaters;
            var toggledObjects = this.toggledObjects.values;
            length = toggledObjects.length;
            for (i = 0; i < length; i++) {
                dynamicObject = toggledObjects[i];
                id = dynamicObject.id;
                updater = updaters.get(id);
                attributes = this.attributes.get(id);
                if (!defined(attributes)) {
                    attributes = primitive.getGeometryInstanceAttributes(dynamicObject);
                    this.attributes.set(id, attributes);
                }
                attributes.show = ShowGeometryInstanceAttribute.toValue(updater.isFilled(time) && dynamicObject.uiShow, attributes.show);
            }
            this.toggledObjects.removeAll();
=======
        } else if (defined(primitive) && primitive._state !== PrimitiveState.COMPLETE) {
            canAnimate = false;
>>>>>>> eba76bb9
        }
        this.itemsToRemove.length = removedCount;
        return canAnimate;
    };

    Batch.prototype.removeAllPrimitives = function() {
        var primitive = this.primitive;
        if (defined(primitive)) {
            this.primitives.remove(primitive);
            this.primitive = undefined;
        }
        this.geometry.removeAll();
        this.updaters.removeAll();
        this.updatersWithAttributes.removeAll();
        this.attributes.removeAll();
        this.toggledObjects.removeAll();

        var subscriptions = this.subscriptions.values;
        var len = subscriptions.length;
        for (var i = 0; i < len; i++) {
            subscriptions[i]();
        }
        this.subscriptions.removeAll();
        this.itemsToRemove.length = 0;
    };

    /**
     * @private
     */
    var StaticGeometryColorBatch = function(primitives, appearanceType, closed) {
        this._solidBatch = new Batch(primitives, false, appearanceType, closed);
        this._translucentBatch = new Batch(primitives, true, appearanceType, closed);
    };

    StaticGeometryColorBatch.prototype.add = function(time, updater) {
        var instance = updater.createFillGeometryInstance(time);
        if (instance.attributes.color.value[3] === 255) {
            this._solidBatch.add(updater, instance);
        } else {
            this._translucentBatch.add(updater, instance);
        }
    };

    StaticGeometryColorBatch.prototype.remove = function(updater) {
        if (!this._solidBatch.remove(updater)) {
            this._translucentBatch.remove(updater);
        }
    };

    StaticGeometryColorBatch.prototype.update = function(time) {
        var i;
        var updater;

        //Perform initial update
        var canAnimate = this._solidBatch.update(time);
        canAnimate = this._translucentBatch.update(time) && canAnimate;

        //If any items swapped between solid/translucent, we need to
        //move them between batches
        var itemsToRemove = this._solidBatch.itemsToRemove;
        var solidsToMoveLength = itemsToRemove.length;
        if (solidsToMoveLength > 0) {
            for (i = 0; i < solidsToMoveLength; i++) {
                updater = itemsToRemove[i];
                this._solidBatch.remove(updater);
                this._translucentBatch.add(updater, updater.createFillGeometryInstance(time));
            }
        }

        itemsToRemove = this._translucentBatch.itemsToRemove;
        var translucentToMoveLength = itemsToRemove.length;
        if (translucentToMoveLength > 0) {
            for (i = 0; i < translucentToMoveLength; i++) {
                updater = itemsToRemove[i];
                this._translucentBatch.remove(updater);
                this._solidBatch.add(updater, updater.createFillGeometryInstance(time));
            }
        }

        //If we moved anything around, we need to re-build the primitive
        if (solidsToMoveLength > 0 || translucentToMoveLength > 0) {
            canAnimate = this._solidBatch.update(time) && canAnimate;
            canAnimate = this._translucentBatch.update(time) && canAnimate;
        }

        return canAnimate;
    };

    StaticGeometryColorBatch.prototype.removeAllPrimitives = function() {
        this._solidBatch.removeAllPrimitives();
        this._translucentBatch.removeAllPrimitives();
    };

    return StaticGeometryColorBatch;
});<|MERGE_RESOLUTION|>--- conflicted
+++ resolved
@@ -89,18 +89,14 @@
             }
             this.primitive = primitive;
             this.createPrimitive = false;
-<<<<<<< HEAD
-        } else if (defined(primitive) && primitive._state === PrimitiveState.COMPLETE){
+            canAnimate = false;
+        } else if (defined(primitive) && primitive._state === PrimitiveState.COMPLETE) {
             var updater;
             var dynamicObject;
             var id;
             var attributes;
             var i;
 
-=======
-            canAnimate = false;
-        } else if (defined(primitive) && primitive._state === PrimitiveState.COMPLETE) {
->>>>>>> eba76bb9
             var updatersWithAttributes = this.updatersWithAttributes.values;
             var length = updatersWithAttributes.length;
             for (i = 0; i < length; i++) {
@@ -127,7 +123,6 @@
                     attributes.show = ShowGeometryInstanceAttribute.toValue(updater.isFilled(time), attributes.show);
                 }
             }
-<<<<<<< HEAD
 
             var updaters = this.updaters;
             var toggledObjects = this.toggledObjects.values;
@@ -144,10 +139,8 @@
                 attributes.show = ShowGeometryInstanceAttribute.toValue(updater.isFilled(time) && dynamicObject.uiShow, attributes.show);
             }
             this.toggledObjects.removeAll();
-=======
         } else if (defined(primitive) && primitive._state !== PrimitiveState.COMPLETE) {
             canAnimate = false;
->>>>>>> eba76bb9
         }
         this.itemsToRemove.length = removedCount;
         return canAnimate;
