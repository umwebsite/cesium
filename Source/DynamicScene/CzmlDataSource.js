--- conflicted
+++ resolved
@@ -730,8 +730,6 @@
         dynamicObject.uiShow = defaultValue(packet.uiShow, dynamicObject.uiShow);
     }
 
-<<<<<<< HEAD
-=======
     function processDescription(dynamicObject, packet, dynamicObjectCollection, sourceUri) {
         var descriptionData = packet.description;
         if (defined(descriptionData)) {
@@ -739,7 +737,6 @@
         }
     }
 
->>>>>>> d1b43d7b
     function processPosition(dynamicObject, packet, dynamicObjectCollection, sourceUri) {
         var positionData = packet.position;
         if (defined(positionData)) {
@@ -1265,10 +1262,7 @@
     processLabel, //
     processName, //
     processUiShow, //
-<<<<<<< HEAD
-=======
     processDescription, //
->>>>>>> d1b43d7b
     processPath, //
     processPoint, //
     processPolygon, //
