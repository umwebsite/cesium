--- conflicted
+++ resolved
@@ -1199,25 +1199,20 @@
             name = getFilenameFromUri(sourceUri);
         }
 
-<<<<<<< HEAD
-        dataSource._name = name;
-        dataSource._clock = clock;
-        dataSource._changed.raiseEvent(dataSource);
+        if (dataSource._name !== name) {
+            dataSource._name = name;
+            raiseChangedEvent = true;
+        }
+
+        if (raiseChangedEvent) {
+            dataSource._changed.raiseEvent(dataSource);
+        }
     }
 
     function setLoading(dataSource, isLoading) {
         if (dataSource._isLoading !== isLoading) {
             dataSource._isLoading = isLoading;
             dataSource._loading.raiseEvent(dataSource, isLoading);
-=======
-        if (dataSource._name !== name) {
-            dataSource._name = name;
-            raiseChangedEvent = true;
-        }
-
-        if (raiseChangedEvent) {
-            dataSource._changed.raiseEvent(dataSource);
->>>>>>> 3a13e778
         }
     }
 
