/*global define*/
define([
        '../Core/defaultValue',
        '../Core/DeveloperError',
        '../Core/destroyObject',
        '../Core/Color',
        '../Core/ComponentDatatype',
        '../Core/IndexDatatype',
        '../Core/RuntimeError',
        '../Core/PrimitiveType',
        '../Core/Geometry',
        '../Core/createGuid',
        '../Core/Matrix4',
        '../Core/Math',
        './Buffer',
        './BufferUsage',
        './CubeMap',
        './Framebuffer',
        './PixelDatatype',
        './PixelFormat',
        './PickFramebuffer',
        './Renderbuffer',
        './RenderbufferFormat',
        './RenderState',
        './ShaderCache',
        './ShaderProgram',
        './Texture',
        './TextureAtlas',
        './TextureMagnificationFilter',
        './TextureMinificationFilter',
        './TextureWrap',
        './UniformState',
        './VertexArray',
        './VertexLayout',
        './ClearCommand',
        './PassState'
    ], function(
        defaultValue,
        DeveloperError,
        destroyObject,
        Color,
        ComponentDatatype,
        IndexDatatype,
        RuntimeError,
        PrimitiveType,
        Geometry,
        createGuid,
        Matrix4,
        CesiumMath,
        Buffer,
        BufferUsage,
        CubeMap,
        Framebuffer,
        PixelDatatype,
        PixelFormat,
        PickFramebuffer,
        Renderbuffer,
        RenderbufferFormat,
        RenderState,
        ShaderCache,
        ShaderProgram,
        Texture,
        TextureAtlas,
        TextureMagnificationFilter,
        TextureMinificationFilter,
        TextureWrap,
        UniformState,
        VertexArray,
        VertexLayout,
        ClearCommand,
        PassState) {
    "use strict";

    function _errorToString(gl, error) {
        var message = 'OpenGL Error:  ';
        switch (error) {
        case gl.INVALID_ENUM:
            message += 'Invalid enumeration';
            break;
        case gl.INVALID_VALUE:
            message += 'Invalid value';
            break;
        case gl.INVALID_OPERATION:
            message += 'Invalid operation';
            break;
        case gl.OUT_OF_MEMORY:
            message += 'Out of memory';
            break;
        case gl.CONTEXT_LOST_WEBGL:
            message += 'Context lost';
            break;
        default:
            message += 'Unknown';
        }

        return message;
    }

    function _createErrorMessage(gl, glFunc, glFuncArguments, error) {
        var message = _errorToString(gl, error) + ': ' + glFunc.name + '(';

        for ( var i = 0; i < glFuncArguments.length; ++i) {
            if (i !== 0) {
                message += ', ';
            }
            message += glFuncArguments[i];
        }
        message += ');';

        return message;
    }

    function throwOnError(gl, glFunc, glFuncArguments) {
        var error = gl.getError();
        if (error !== gl.NO_ERROR) {
            throw new RuntimeError(_createErrorMessage(gl, glFunc, glFuncArguments, error));
        }
    }

    function wrapGL(gl, logFunc) {
        if (!logFunc) {
            return gl;
        }

        function wrapFunction(property) {
            return function() {
                var result = property.apply(gl, arguments);
                logFunc(gl, property, arguments);
                return result;
            };
        }

        var glWrapper = {};

        /*jslint forin: true*/
        /*jshint forin: false*/
        // JSLint normally demands that a for..in loop must directly contain an if,
        // but in our loop below, we actually intend to iterate all properties, including
        // those in the prototype.
        for ( var propertyName in gl) {
            var property = gl[propertyName];

            // wrap any functions we encounter, otherwise just copy the property to the wrapper.
            if (typeof property === 'function') {
                glWrapper[propertyName] = wrapFunction(property);
            } else {
                glWrapper[propertyName] = property;
            }
        }

        return glWrapper;
    }

    /**
     * DOC_TBA
     *
     * @alias Context
     * @constructor
     *
     * @exception {RuntimeError} The browser does not support WebGL.  Visit http://get.webgl.org.
     * @exception {RuntimeError} The browser supports WebGL, but initialization failed.
     * @exception {DeveloperError} canvas is required.
     */
    var Context = function(canvas, options) {
        if (!window.WebGLRenderingContext) {
            throw new RuntimeError('The browser does not support WebGL.  Visit http://get.webgl.org.');
        }

        if (typeof canvas === 'undefined') {
            throw new DeveloperError('canvas is required.');
        }

        this._canvas = canvas;

        if (typeof options === 'undefined') {
            options = {};
        }
        if (typeof options.alpha === 'undefined') {
            options.alpha = false;
        }

        this._originalGLContext = canvas.getContext('webgl', options) || canvas.getContext('experimental-webgl', options);

        if (!this._originalGLContext) {
            throw new RuntimeError('The browser supports WebGL, but initialization failed.');
        }

        this._id = createGuid();

        // Validation and logging disabled by default for speed.
        this._validateFB = false;
        this._validateSP = false;
        this._logShaderCompilation = false;
        this._throwOnWebGLError = false;

        this._shaderCache = new ShaderCache(this);

        var gl = this._gl = this._originalGLContext;

        this._version = gl.getParameter(gl.VERSION);
        this._shadingLanguageVersion = gl.getParameter(gl.SHADING_LANGUAGE_VERSION);
        this._vendor = gl.getParameter(gl.VENDOR);
        this._renderer = gl.getParameter(gl.RENDERER);
        this._redBits = gl.getParameter(gl.RED_BITS);
        this._greenBits = gl.getParameter(gl.GREEN_BITS);
        this._blueBits = gl.getParameter(gl.BLUE_BITS);
        this._alphaBits = gl.getParameter(gl.ALPHA_BITS);
        this._depthBits = gl.getParameter(gl.DEPTH_BITS);
        this._stencilBits = gl.getParameter(gl.STENCIL_BITS);
        this._maximumCombinedTextureImageUnits = gl.getParameter(gl.MAX_COMBINED_TEXTURE_IMAGE_UNITS); // min: 8
        this._maximumCubeMapSize = gl.getParameter(gl.MAX_CUBE_MAP_TEXTURE_SIZE); // min: 16
        this._maximumFragmentUniformVectors = gl.getParameter(gl.MAX_FRAGMENT_UNIFORM_VECTORS); // min: 16
        this._maximumTextureImageUnits = gl.getParameter(gl.MAX_TEXTURE_IMAGE_UNITS); // min: 8
        this._maximumRenderbufferSize = gl.getParameter(gl.MAX_RENDERBUFFER_SIZE); // min: 1
        this._maximumTextureSize = gl.getParameter(gl.MAX_TEXTURE_SIZE); // min: 64
        this._maximumVaryingVectors = gl.getParameter(gl.MAX_VARYING_VECTORS); // min: 8
        this._maximumVertexAttributes = gl.getParameter(gl.MAX_VERTEX_ATTRIBS); // min: 8
        this._maximumVertexTextureImageUnits = gl.getParameter(gl.MAX_VERTEX_TEXTURE_IMAGE_UNITS); // min: 0
        this._maximumVertexUniformVectors = gl.getParameter(gl.MAX_VERTEX_UNIFORM_VECTORS); // min: 128
        this._aliasedLineWidthRange = gl.getParameter(gl.ALIASED_LINE_WIDTH_RANGE); // must include 1
        this._aliasedPointSizeRange = gl.getParameter(gl.ALIASED_POINT_SIZE_RANGE); // must include 1
        this._maximumViewportDimensions = gl.getParameter(gl.MAX_VIEWPORT_DIMS);

        this._antialias = gl.getContextAttributes().antialias;

        // Query and initialize extensions
        this._standardDerivatives = gl.getExtension('OES_standard_derivatives');
        this._elementIndexUint = gl.getExtension('OES_element_index_uint');
        this._depthTexture = gl.getExtension('WEBKIT_WEBGL_depth_texture') || gl.getExtension('MOZ_WEBGL_depth_texture');
        this._textureFloat = gl.getExtension('OES_texture_float');
        var textureFilterAnisotropic = gl.getExtension('EXT_texture_filter_anisotropic') || gl.getExtension('WEBKIT_EXT_texture_filter_anisotropic') || gl.getExtension('MOZ_EXT_texture_filter_anisotropic');
        this._textureFilterAnisotropic = textureFilterAnisotropic;
        this._maximumTextureFilterAnisotropy = textureFilterAnisotropic ? gl.getParameter(textureFilterAnisotropic.MAX_TEXTURE_MAX_ANISOTROPY_EXT) : 1.0;
        this._vertexArrayObject = gl.getExtension('OES_vertex_array_object');

        var cc = gl.getParameter(gl.COLOR_CLEAR_VALUE);
        this._clearColor = new Color(cc[0], cc[1], cc[2], cc[3]);
        this._clearDepth = gl.getParameter(gl.DEPTH_CLEAR_VALUE);
        this._clearStencil = gl.getParameter(gl.STENCIL_CLEAR_VALUE);

        var us = new UniformState();
        var ps = new PassState(this);
        var rs = this.createRenderState();

        this._defaultPassState = ps;
        this._defaultRenderState = rs;
        this._defaultTexture = undefined;
        this._defaultCubeMap = undefined;

        this._us = us;
        this._currentFramebuffer = undefined;
        this._currentSp = undefined;
        this._currentRenderState = rs;

        this._pickObjects = {};
        this._nextPickColor = new Uint32Array(1);

        /**
         * A cache of objects tied to this context.  Just before the Context is destroyed,
         * <code>destroy</code> will be invoked on each object in this object literal that has
         * such a method.  This is useful for caching any objects that might otherwise
         * be stored globally, except they're tied to a particular context, and to manage
         * their lifetime.
         *
         * @private
         * @type {Object}
         */
        this.cache = {};

        RenderState.apply(gl, rs, ps);
    };

    /**
     * Returns a unique ID for this context.
     *
     * @memberof Context
     *
     * @returns {String} A unique ID for this context.
     */
    Context.prototype.getId = function() {
        return this._id;
    };

    /**
     * Returns the canvas assoicated with this context.
     *
     * @memberof Context
     *
     * @returns {HTMLCanvasElement} The canvas assoicated with this context.
     */
    Context.prototype.getCanvas = function() {
        return this._canvas;
    };

    /**
     * DOC_TBA
     *
     * @memberof Context
     *
     * @see Context#createShaderProgram
     */
    Context.prototype.getShaderCache = function() {
        return this._shaderCache;
    };

    /**
     * DOC_TBA
     * @memberof Context
     */
    Context.prototype.getUniformState = function() {
        return this._us;
    };

    /**
     * Returns the WebGL version or release number of the form &lt;WebGL&gt;&lt;space&gt;&lt;version number&gt;&lt;space&gt;&lt;vendor-specific information&gt;.
     *
     * @memberof Context
     *
     * @returns {String} The WebGL version or release number.
     * @see <a href='http://www.khronos.org/opengles/sdk/2.0/docs/man/glGetString.xml'>glGetString</a> with <code>VERSION</code>.
     */
    Context.prototype.getVersion = function() {
        return this._version;
    };

    /**
     * Returns the version or release number for the shading language of the form WebGL&lt;space&gt;GLSL&lt;space&gt;ES&lt;space&gt;&lt;version number&gt;&lt;space&gt;&lt;vendor-specific information&gt;.
     *
     * @memberof Context
     *
     * @returns {String} The version or release number for the shading language.
     * @see <a href='http://www.khronos.org/opengles/sdk/2.0/docs/man/glGetString.xml'>glGetString</a> with <code>SHADING_LANGUAGE_VERSION</code>.
     */
    Context.prototype.getShadingLanguageVersion = function() {
        return this._shadingLanguageVersion;
    };

    /**
     * Returns the company responsible for the WebGL implementation.
     *
     * @memberof Context
     *
     * @returns {String} The company responsible for the WebGL implementation.
     * @see <a href='http://www.khronos.org/opengles/sdk/2.0/docs/man/glGetString.xml'>glGetString</a> with <code>VENDOR</code>.
     */
    Context.prototype.getVendor = function() {
        return this._vendor;
    };

    /**
     * Returns the name of the renderer/configuration/hardware platform. For example, this may be the model of the
     * video card, e.g., 'GeForce 8800 GTS/PCI/SSE2', or the browser-dependent name of the GL implementation, e.g.
     * 'Mozilla' or 'ANGLE.'
     *
     * @memberof Context
     *
     * @returns {String} The name of the renderer.
     *
     * @see <a href='http://www.khronos.org/opengles/sdk/2.0/docs/man/glGetString.xml'>glGetString</a> with <code>RENDERER</code>.
     * @see <a href='http://code.google.com/p/angleproject/'>ANGLE</a>
     */
    Context.prototype.getRenderer = function() {
        return this._renderer;
    };

    /**
     * Returns the number of red bits per component in the default framebuffer's color buffer.  The minimum is eight.
     *
     * @memberof Context
     *
     * @returns {Number} The number of red bits per component in the color buffer.
     * @see <a href='http://www.khronos.org/opengles/sdk/2.0/docs/man/glGet.xml'>glGet</a> with <code>RED_BITS</code>.
     */
    Context.prototype.getRedBits = function() {
        return this._redBits;
    };

    /**
     * Returns the number of green bits per component in the default framebuffer's color buffer.  The minimum is eight.
     *
     * @memberof Context
     *
     * @returns {Number} The number of green bits per component in the color buffer.
     * @see <a href='http://www.khronos.org/opengles/sdk/2.0/docs/man/glGet.xml'>glGet</a> with <code>GREEN_BITS</code>.
     */
    Context.prototype.getGreenBits = function() {
        return this._greenBits;
    };

    /**
     * Returns the number of blue bits per component in the default framebuffer's color buffer.  The minimum is eight.
     *
     * @memberof Context
     *
     * @returns {Number} The number of blue bits per component in the color buffer.
     * @see <a href='http://www.khronos.org/opengles/sdk/2.0/docs/man/glGet.xml'>glGet</a> with <code>BLUE_BITS</code>.
     */
    Context.prototype.getBlueBits = function() {
        return this._blueBits;
    };

    /**
     * Returns the number of alpha bits per component in the default framebuffer's color buffer.  The minimum is eight.
     * <br /><br />
     * The alpha channel is used for GL destination alpha operations and by the HTML compositor to combine the color buffer
     * with the rest of the page.
     *
     * @memberof Context
     *
     * @returns {Number} The number of alpha bits per component in the color buffer.
     * @see <a href='http://www.khronos.org/opengles/sdk/2.0/docs/man/glGet.xml'>glGet</a> with <code>ALPHA_BITS</code>.
     */
    Context.prototype.getAlphaBits = function() {
        return this._alphaBits;
    };

    /**
     * Returns the number of depth bits per pixel in the default bound framebuffer.  The minimum is 16 bits; most
     * implementations will have 24 bits.
     *
     * @memberof Context
     *
     * @returns {Number} The number of depth bits per pixel in the default bound framebuffer.
     * @see <a href='http://www.khronos.org/opengles/sdk/2.0/docs/man/glGet.xml'>glGet</a> with <code>DEPTH_BITS</code>.
     */
    Context.prototype.getDepthBits = function() {
        return this._depthBits;
    };

    /**
     * Returns the number of stencil bits per pixel in the default bound framebuffer.  The minimum is eight bits.
     *
     * @memberof Context
     *
     * @returns {Number} The number of stencil bits per pixel in the default bound framebuffer.
     * @see <a href='http://www.khronos.org/opengles/sdk/2.0/docs/man/glGet.xml'>glGet</a> with <code>STENCIL_BITS</code>.
     */
    Context.prototype.getStencilBits = function() {
        return this._stencilBits;
    };

    /**
     * Returns the maximum number of texture units that can be used from the vertex and fragment
     * shader with this WebGL implementation.  The minimum is eight.  If both shaders access the
     * same texture unit, this counts as two texture units.
     *
     * @memberof Context
     *
     * @returns {Number} The maximum supported texture image units.
     *
     * @see Context#getMaximumTextureImageUnits
     * @see Context#getMaximumVertexTextureImageUnits
     * @see <a href='http://www.khronos.org/opengles/sdk/2.0/docs/man/glGet.xml'>glGet</a> with <code>MAX_COMBINED_TEXTURE_IMAGE_UNITS</code>.
     */
    Context.prototype.getMaximumCombinedTextureImageUnits = function() {
        return this._maximumCombinedTextureImageUnits;
    };

    /**
     * Returns the approximate maximum cube mape width and height supported by this WebGL implementation.
     * The minimum is 16, but most desktop and laptop implementations will support much larger sizes like 8,192.
     *
     * @memberof Context
     *
     * @returns {Number} The approximate maximum cube mape width and height.
     *
     * @see Context#createCubeMap
     * @see Context#getMaximumTextureSize
     * @see <a href='http://www.khronos.org/opengles/sdk/2.0/docs/man/glGet.xml'>glGet</a> with <code>MAX_CUBE_MAP_TEXTURE_SIZE</code>.
     */
    Context.prototype.getMaximumCubeMapSize = function() {
        return this._maximumCubeMapSize;
    };

    /**
     * Returns the maximum number of <code>vec4</code>, <code>ivec4</code>, and <code>bvec4</code>
     * uniforms that can be used by a fragment shader with this WebGL implementation.  The minimum is 16.
     *
     * @memberof Context
     *
     * @returns {Number} The maximum number of <code>vec4</code>, <code>ivec4</code>, and <code>bvec4</code> uniforms that can be used by a fragment shader.
     *
     * @see Context#getMaximumVertexUniformVectors
     * @see <a href='http://www.khronos.org/opengles/sdk/2.0/docs/man/glGet.xml'>glGet</a> with <code>MAX_FRAGMENT_UNIFORM_VECTORS</code>.
     */
    Context.prototype.getMaximumFragmentUniformVectors = function() {
        return this._maximumFragmentUniformVectors;
    };

    /**
     * Returns the maximum number of texture units that can be used from the fragment shader with this WebGL implementation.  The minimum is eight.
     *
     * @memberof Context
     *
     * @returns {Number} The maximum number of texture units that can be used from the fragment shader.
     *
     * @see Context#getMaximumCombinedTextureImageUnits
     * @see Context#getMaximumVertexTextureImageUnits
     * @see <a href='http://www.khronos.org/opengles/sdk/2.0/docs/man/glGet.xml'>glGet</a> with <code>MAX_TEXTURE_IMAGE_UNITS</code>.
     */
    Context.prototype.getMaximumTextureImageUnits = function() {
        return this._maximumTextureImageUnits;
    };

    /**
     * Returns the maximum renderbuffer width and height supported by this WebGL implementation.
     * The minimum is 16, but most desktop and laptop implementations will support much larger sizes like 8,192.
     *
     * @memberof Context
     *
     * @returns {Number} The maximum renderbuffer width and height.
     *
     * @see Context#createRenderbuffer
     * @see <a href='http://www.khronos.org/opengles/sdk/2.0/docs/man/glGet.xml'>glGet</a> with <code>MAX_RENDERBUFFER_SIZE</code>.
     */
    Context.prototype.getMaximumRenderbufferSize = function() {
        return this._maximumRenderbufferSize;
    };

    /**
     * Returns the approximate maximum texture width and height supported by this WebGL implementation.
     * The minimum is 64, but most desktop and laptop implementations will support much larger sizes like 8,192.
     *
     * @memberof Context
     *
     * @returns {Number} The approximate maximum texture width and height.
     *
     * @see Context#createTexture2D
     * @see Context#getMaximumCubeMapSize
     * @see <a href='http://www.khronos.org/opengles/sdk/2.0/docs/man/glGet.xml'>glGet</a> with <code>MAX_TEXTURE_SIZE</code>.
     */
    Context.prototype.getMaximumTextureSize = function() {
        return this._maximumTextureSize;
    };

    /**
     * Returns the maximum number of <code>vec4</code> varying variables supported by this WebGL implementation.
     * The minimum is eight.  Matrices and arrays count as multiple <code>vec4</code>s.
     *
     * @memberof Context
     *
     * @returns {Number} Returns the maximum number of <code>vec4</code> varying variables.
     *
     * @see <a href='http://www.khronos.org/opengles/sdk/2.0/docs/man/glGet.xml'>glGet</a> with <code>MAX_VARYING_VECTORS</code>.
     */
    Context.prototype.getMaximumVaryingVectors = function() {
        return this._maximumVaryingVectors;
    };

    /**
     * Returns the maximum number of <code>vec4</code> vertex attributes supported by this WebGL implementation.  The minimum is eight.
     *
     * @memberof Context
     *
     * @returns {Number} The maximum number of <code>vec4</code> vertex attributes.
     *
     * @see Context#createVertexArray
     * @see <a href='http://www.khronos.org/opengles/sdk/2.0/docs/man/glGet.xml'>glGet</a> with <code>MAX_VERTEX_ATTRIBS</code>.
     */
    Context.prototype.getMaximumVertexAttributes = function() {
        return this._maximumVertexAttributes;
    };

    /**
     * Returns the maximum number of texture units that can be used from the vertex shader with this WebGL implementation.
     * The minimum is zero, which means the GL does not support vertex texture fetch.
     *
     * @memberof Context
     *
     * @returns {Number} The maximum number of texture units that can be used from the vertex shader.
     *
     * @see Context#getMaximumCombinedTextureImageUnits
     * @see Context#getMaximumTextureImageUnits
     * @see <a href='http://www.khronos.org/opengles/sdk/2.0/docs/man/glGet.xml'>glGet</a> with <code>MAX_VERTEX_TEXTURE_IMAGE_UNITS</code>.
     */
    Context.prototype.getMaximumVertexTextureImageUnits = function() {
        return this._maximumVertexTextureImageUnits;
    };

    /**
     * Returns the maximum number of <code>vec4</code>, <code>ivec4</code>, and <code>bvec4</code>
     * uniforms that can be used by a vertex shader with this WebGL implementation.  The minimum is 16.
     *
     * @memberof Context
     *
     * @returns {Number} The maximum number of <code>vec4</code>, <code>ivec4</code>, and <code>bvec4</code> uniforms that can be used by a vertex shader.
     *
     * @see Context#getMaximumFragmentUniformVectors
     * @see <a href='http://www.khronos.org/opengles/sdk/2.0/docs/man/glGet.xml'>glGet</a> with <code>MAX_VERTEX_UNIFORM_VECTORS</code>.
     */
    Context.prototype.getMaximumVertexUniformVectors = function() {
        return this._maximumVertexUniformVectors;
    };

    /**
     * Returns the minimum aliased line width, in pixels, supported by this WebGL implementation.  It will be at most one.
     *
     * @memberof Context
     *
     * @returns {Number} The minimum aliased line in pixels.
     *
     * @see Context#getMaximumAliasedLineWidth
     * @see <a href='http://www.khronos.org/opengles/sdk/2.0/docs/man/glGet.xml'>glGet</a> with <code>ALIASED_LINE_WIDTH_RANGE</code>.
     */
    Context.prototype.getMinimumAliasedLineWidth = function() {
        return this._aliasedLineWidthRange[0];
    };

    /**
     * Returns the maximum aliased line width, in pixels, supported by this WebGL implementation.  It will be at least one.
     *
     * @memberof Context
     *
     * @returns {Number} The maximum aliased line in pixels.
     *
     * @see Context#getMinimumAliasedLineWidth
     * @see <a href='http://www.khronos.org/opengles/sdk/2.0/docs/man/glGet.xml'>glGet</a> with <code>ALIASED_LINE_WIDTH_RANGE</code>.
     */
    Context.prototype.getMaximumAliasedLineWidth = function() {
        return this._aliasedLineWidthRange[1];
    };

    /**
     * Returns the minimum aliased point size, in pixels, supported by this WebGL implementation.  It will be at most one.
     *
     * @memberof Context
     *
     * @returns {Number} The minimum aliased point size in pixels.
     *
     * @see Context#getMaximumAliasedPointSize
     * @see <a href='http://www.khronos.org/opengles/sdk/2.0/docs/man/glGet.xml'>glGet</a> with <code>ALIASED_POINT_SIZE_RANGE</code>.
     */
    Context.prototype.getMinimumAliasedPointSize = function() {
        return this._aliasedPointSizeRange[0];
    };

    /**
     * Returns the maximum aliased point size, in pixels, supported by this WebGL implementation.  It will be at least one.
     *
     * @memberof Context
     *
     * @returns {Number} The maximum aliased point size in pixels.
     *
     * @see Context#getMinimumAliasedPointSize
     * @see <a href='http://www.khronos.org/opengles/sdk/2.0/docs/man/glGet.xml'>glGet</a> with <code>ALIASED_POINT_SIZE_RANGE</code>.
     */
    Context.prototype.getMaximumAliasedPointSize = function() {
        return this._aliasedPointSizeRange[1];
    };

    /**
     * Returns the maximum supported width of the viewport.  It will be at least as large as the visible width of the associated canvas.
     *
     * @memberof Context
     *
     * @returns {Number} The maximum supported width of the viewport.
     *
     * @see Context#getMaximumViewportHeight
     * @see <a href='http://www.khronos.org/opengles/sdk/2.0/docs/man/glGet.xml'>glGet</a> with <code>MAX_VIEWPORT_DIMS</code>.
     */
    Context.prototype.getMaximumViewportWidth = function() {
        return this._maximumViewportDimensions[0];
    };

    /**
     * Returns the maximum supported height of the viewport.  It will be at least as large as the visible height of the associated canvas.
     *
     * @memberof Context
     *
     * @returns {Number} The maximum supported height of the viewport.
     *
     * @see Context#getMaximumViewportHeight
     * @see <a href='http://www.khronos.org/opengles/sdk/2.0/docs/man/glGet.xml'>glGet</a> with <code>MAX_VIEWPORT_DIMS</code>.
     */
    Context.prototype.getMaximumViewportHeight = function() {
        return this._maximumViewportDimensions[1];
    };

    /**
     * Returns <code>true</code> if the WebGL context supports antialiasing.  By default
     * antialiasing is requested, but it is not supported by all systems.
     *
     * @memberof Context
     *
     * @returns {Boolean} <code>true</code> if antialiasing is supported.
     */
    Context.prototype.getAntialias = function() {
        return this._antialias;
    };

    /**
     * Returns <code>true</code> if the OES_standard_derivatives extension is supported.  This
     * extension provides access to <code>dFdx<code>, <code>dFdy<code>, and <code>fwidth<code>
     * functions from GLSL.  A shader using these functions still needs to explicitly enable the
     * extension with <code>#extension GL_OES_standard_derivatives : enable</code>.
     *
     * @memberof Context
     *
     * @returns {Boolean} <code>true</code> if OES_standard_derivatives is supported; otherwise, <code>false</code>.
     *
     * @see <a href='http://www.khronos.org/registry/gles/extensions/OES/OES_standard_derivatives.txt'>OES_standard_derivatives</a>
     */
    Context.prototype.getStandardDerivatives = function() {
        return !!this._standardDerivatives;
    };

    /**
     * Returns <code>true</code> if the OES_element_index_uint extension is supported.  This
     * extension allows the use of unsigned int indices, which can improve performance by
     * eliminating batch breaking caused by unsigned short indices.
     *
     * @memberof Context
     *
     * @returns {Boolean} <code>true</code> if OES_element_index_uint is supported; otherwise, <code>false</code>.
     *
     * @see <a href='http://www.khronos.org/registry/webgl/extensions/OES_element_index_uint/'>OES_element_index_uint</a>
     */
    Context.prototype.getElementIndexUint = function() {
        return !!this._elementIndexUint;
    };

    /**
     * Returns <code>true</code> if WEBGL_depth_texture is supported.  This extension provides
     * access to depth textures that, for example, can be attached to framebuffers for shadow mapping.
     *
     * @memberof Context
     *
     * @returns {Boolean} <code>true</code> if WEBGL_depth_texture is supported; otherwise, <code>false</code>.
     *
     * @see <a href='http://www.khronos.org/registry/webgl/extensions/WEBGL_depth_texture/'>WEBGL_depth_texture</a>
     */
    Context.prototype.getDepthTexture = function() {
        return !!this._depthTexture;
    };

    /**
     * Returns <code>true</code> if OES_texture_float is supported.  This extension provides
     * access to floating point textures that, for example, can be attached to framebuffers for high dynamic range.
     *
     * @memberof Context
     *
     * @returns {Boolean} <code>true</code> if OES_texture_float is supported; otherwise, <code>false</code>.
     *
     * @see <a href='http://www.khronos.org/registry/gles/extensions/OES/OES_texture_float.txt'>OES_texture_float</a>
     */
    Context.prototype.getFloatingPointTexture = function() {
        return !!this._textureFloat;
    };

    /**
     * DOC_TBA
     *
     * @memberof Context
     *
     * @returns {Boolean} <code>true</code> if EXT_texture_filter_anisotropic is supported; otherwise, <code>false</code>.
     *
     * @see <a href='http://www.khronos.org/registry/webgl/extensions/EXT_texture_filter_anisotropic/'>EXT_texture_filter_anisotropic</a>
     */
    Context.prototype.getTextureFilterAnisotropic = function() {
        return !!this._textureFilterAnisotropic;
    };

    /**
     * DOC_TBA
     *
     * @memberof Context
     *
     * @see Context#getTextureFilterAnisotropic
     */
    Context.prototype.getMaximumTextureFilterAnisotropy = function() {
        return this._maximumTextureFilterAnisotropy;
    };

    /**
     * Returns <code>true</code> if the OES_vertex_array_object extension is supported.  This
     * extension can improve performance by reducing the overhead of switching vertex arrays.
     * When enabled, this extension is automatically used by {@link VertexArray}.
     *
     * @memberof Context
     *
     * @returns {Boolean} <code>true</code> if OES_vertex_array_object is supported; otherwise, <code>false</code>.
     *
     * @see <a href='http://www.khronos.org/registry/webgl/extensions/OES_vertex_array_object/'>OES_vertex_array_object</a>
     */
    Context.prototype.getVertexArrayObject = function() {
        return !!this._vertexArrayObject;
    };

    /**
     * DOC_TBA
     *
     * @memberof Context
     *
     * @see Context#setValidateFramebuffer
     */
    Context.prototype.getValidateFramebuffer = function() {
        return this._validateFB;
    };

    /**
     * DOC_TBA
     *
     * @memberof Context
     *
     * @performance DOC_TBA: slow.
     *
     * @see Context#setValidateShaderProgram
     * @see Context#getValidateFramebuffer
     */
    Context.prototype.setValidateFramebuffer = function(value) {
        this._validateFB = value;
    };

    /**
     * DOC_TBA
     *
     * @memberof Context
     *
     * @see Context#setValidateShaderProgram
     */
    Context.prototype.getValidateShaderProgram = function() {
        return this._validateSP;
    };

    /**
     * DOC_TBA
     *
     * @memberof Context
     *
     * @performance DOC_TBA: slow.
     *
     * @see Context#setValidateFramebuffer
     * @see Context#getValidateShaderProgram
     */
    Context.prototype.setValidateShaderProgram = function(value) {
        this._validateSP = value;
    };

    /**
     * DOC_TBA
     *
     * @memberof Context
     *
     * @see Context#setThrowOnWebGLError
     */
    Context.prototype.getThrowOnWebGLError = function() {
        return this._throwOnWebGLError;
    };

    /**
     * DOC_TBA
     *
     * @memberof Context
     *
     * @performance DOC_TBA: slow.
     *
     * @see Context#setValidateFramebuffer
     * @see Context#setValidateShaderProgram
     * @see Context#getThrowOnWebGLError
     */
    Context.prototype.setThrowOnWebGLError = function(value) {
        this._throwOnWebGLError = value;
        this._gl = wrapGL(this._originalGLContext, value ? throwOnError : null);
    };

    /**
     * DOC_TBA
     *
     * @memberof Context
     *
     * @see Context#setLogShaderCompilation
     */
    Context.prototype.getLogShaderCompilation = function() {
        return this._logShaderCompilation;
    };

    /**
     * DOC_TBA
     *
     * @memberof Context
     *
     * @see Context#getLogShaderCompilation
     */
    Context.prototype.setLogShaderCompilation = function(value) {
        this._logShaderCompilation = value;
    };

    /**
     * Returns a 1x1 RGBA texture initialized to [255, 255, 255, 255].  This can
     * be used as a placeholder texture while other textures are downloaded.
     *
     * @return {Texture}
     *
     * @memberof Context
     */
    Context.prototype.getDefaultTexture = function() {
        if (this._defaultTexture === undefined) {
            this._defaultTexture = this.createTexture2D({
                source : {
                    width : 1,
                    height : 1,
                    arrayBufferView : new Uint8Array([255, 255, 255, 255])
                }
            });
        }

        return this._defaultTexture;
    };

    /**
     * Returns a cube map, where each face is a 1x1 RGBA texture initialized to
     * [255, 255, 255, 255].  This can be used as a placeholder cube map while
     * other cube maps are downloaded.
     *
     * @return {CubeMap}
     *
     * @memberof Context
     */
    Context.prototype.getDefaultCubeMap = function() {
        if (this._defaultCubeMap === undefined) {
            var face = {
                width : 1,
                height : 1,
                arrayBufferView : new Uint8Array([255, 255, 255, 255])
            };

            this._defaultCubeMap = this.createCubeMap({
                source : {
                    positiveX : face,
                    negativeX : face,
                    positiveY : face,
                    negativeY : face,
                    positiveZ : face,
                    negativeZ : face
                }
            });
        }

        return this._defaultCubeMap;
    };

    /**
     * Creates a shader program given the GLSL source for a vertex and fragment shader.
     * <br /><br />
     * The vertex and fragment shader are individually compiled, and then linked together
     * to create a shader program.  An exception is thrown if any errors are encountered,
     * as described below.
     * <br /><br />
     * The program's active uniforms and attributes are queried and can be accessed using
     * the returned shader program.  The caller can explicitly define the vertex
     * attribute indices using the optional <code>attributeLocations</code> argument as
     * shown in example two below.
     *
     * @memberof Context
     *
     * @param {String} vertexShaderSource The GLSL source for the vertex shader.
     * @param {String} fragmentShaderSource The GLSL source for the fragment shader.
     * @param {Object} [attributeLocations=undefined] An optional object that maps vertex attribute names to indices for use with vertex arrays.
     *
     * @return {ShaderProgram} The compiled and linked shader program, ready for use in a draw call.
     *
     * @exception {RuntimeError} Vertex shader failed to compile.
     * @exception {RuntimeError} Fragment shader failed to compile.
     * @exception {RuntimeError} Program failed to link.
     *
     * @see Context#draw
     * @see Context#createVertexArray
     * @see Context#getShaderCache
     * @see <a href='http://www.khronos.org/opengles/sdk/2.0/docs/man/glCreateShader.xml'>glCreateShader</a>
     * @see <a href='http://www.khronos.org/opengles/sdk/2.0/docs/man/glShaderSource.xml'>glShaderSource</a>
     * @see <a href='http://www.khronos.org/opengles/sdk/2.0/docs/man/glCompileShader.xml'>glCompileShader</a>
     * @see <a href='http://www.khronos.org/opengles/sdk/2.0/docs/man/glCreateProgram.xml'>glCreateProgram</a>
     * @see <a href='http://www.khronos.org/opengles/sdk/2.0/docs/man/glAttachShader.xml'>glAttachShader</a>
     * @see <a href='http://www.khronos.org/opengles/sdk/2.0/docs/man/glLinkProgram.xml'>glLinkProgram</a>
     * @see <a href='http://www.khronos.org/opengles/sdk/2.0/docs/man/glGetShaderiv.xml'>glGetShaderiv</a>
     * @see <a href='http://www.khronos.org/opengles/sdk/2.0/docs/man/glGetActiveUniform.xml'>glGetActiveUniform</a>
     * @see <a href='http://www.khronos.org/opengles/sdk/2.0/docs/man/glGetUniformLocation.xml'>glGetUniformLocation</a>
     * @see <a href='http://www.khronos.org/opengles/sdk/2.0/docs/man/glGetUniform.xml'>glGetUniform</a>
     * @see <a href='http://www.khronos.org/opengles/sdk/2.0/docs/man/glBindAttribLocation.xml'>glBindAttribLocation</a>
     * @see <a href='http://www.khronos.org/opengles/sdk/2.0/docs/man/glGetActiveAttrib.xml'>glGetActiveAttrib</a>
     * @see <a href='http://www.khronos.org/opengles/sdk/2.0/docs/man/glGetAttribLocation.xml'>glGetAttribLocation</a>
     *
     * @example
     * // Example 1. Create a shader program allowing the GL to determine
     * // attribute indices.
     * var vs = 'attribute vec4 position; void main() { gl_Position = position; }';
     * var fs = 'void main() { gl_FragColor = vec4(1.0); }';
     * var sp = context.createShaderProgram(vs, fs);
     *
     * ////////////////////////////////////////////////////////////////////////////////
     *
     * // Example 2. Create a shader program with explicit attribute indices.
     * var vs = 'attribute vec4 position;' +
     *          'attribute vec3 normal;' +
     *          'void main() { ... }';
     * var fs = 'void main() { gl_FragColor = vec4(1.0); }';
     * var attributes = {
     *     position : 0,
     *     normal   : 1
     * };
     * sp = context.createShaderProgram(vs, fs, attributes);            *
     */
    Context.prototype.createShaderProgram = function(vertexShaderSource, fragmentShaderSource, attributeLocations) {
        return new ShaderProgram(this._gl, this._logShaderCompilation, vertexShaderSource, fragmentShaderSource, attributeLocations);
    };

    function createBuffer(gl, bufferTarget, typedArrayOrSizeInBytes, usage) {
        var sizeInBytes;

        if (typeof typedArrayOrSizeInBytes === 'number') {
            sizeInBytes = typedArrayOrSizeInBytes;
        } else if (typeof typedArrayOrSizeInBytes === 'object' && typeof typedArrayOrSizeInBytes.byteLength !== 'undefined') {
            sizeInBytes = typedArrayOrSizeInBytes.byteLength;
        } else {
            throw new DeveloperError('typedArrayOrSizeInBytes must be either a typed array or a number.');
        }

        if (sizeInBytes <= 0) {
            throw new DeveloperError('typedArrayOrSizeInBytes must be greater than zero.');
        }

        if (!BufferUsage.validate(usage)) {
            throw new DeveloperError('usage is invalid.');
        }

        var buffer = gl.createBuffer();
        gl.bindBuffer(bufferTarget, buffer);
        gl.bufferData(bufferTarget, typedArrayOrSizeInBytes, usage);
        gl.bindBuffer(bufferTarget, null);

        return new Buffer(gl, bufferTarget, sizeInBytes, usage, buffer);
    }

    /**
     * Creates a vertex buffer, which contains untyped vertex data in GPU-controlled memory.
     * <br /><br />
     * A vertex array defines the actual makeup of a vertex, e.g., positions, normals, texture coordinates,
     * etc., by interpreting the raw data in one or more vertex buffers.
     *
     * @memberof Context
     *
     * @param {ArrayBufferView|Number} typedArrayOrSizeInBytes A typed array containing the data to copy to the buffer, or a <code>Number</code> defining the size of the buffer in bytes.
     * @param {BufferUsage} usage Specifies the expected usage pattern of the buffer.  On some GL implementations, this can significantly affect performance.  See {@link BufferUsage}.
     *
     * @return {VertexBuffer} The vertex buffer, ready to be attached to a vertex array.
     *
     * @exception {DeveloperError} The size in bytes must be greater than zero.
     * @exception {DeveloperError} Invalid <code>usage</code>.
     *
     * @see Context#createVertexArray
     * @see Context#createIndexBuffer
     * @see <a href='http://www.khronos.org/opengles/sdk/2.0/docs/man/glGenBuffer.xml'>glGenBuffer</a>
     * @see <a href='http://www.khronos.org/opengles/sdk/2.0/docs/man/glBindBuffer.xml'>glBindBuffer</a> with <code>ARRAY_BUFFER</code>
     * @see <a href='http://www.khronos.org/opengles/sdk/2.0/docs/man/glBufferData.xml'>glBufferData</a> with <code>ARRAY_BUFFER</code>
     *
     * @example
     * // Example 1. Create a dynamic vertex buffer 16 bytes in size.
     * var buffer = context.createVertexBuffer(16, BufferUsage.DYNAMIC_DRAW);
     *
     * ////////////////////////////////////////////////////////////////////////////////
     *
     * // Example 2. Create a dynamic vertex buffer from three floating-point values.
     * // The data copied to the vertex buffer is considered raw bytes until it is
     * // interpreted as vertices using a vertex array.
     * var positionBuffer = context.createVertexBuffer(new Float32Array([0, 0, 0]),
     *     BufferUsage.STATIC_DRAW);
     */
    Context.prototype.createVertexBuffer = function(typedArrayOrSizeInBytes, usage) {
        return createBuffer(this._gl, this._gl.ARRAY_BUFFER, typedArrayOrSizeInBytes, usage);
    };

    /**
     * Creates an index buffer, which contains typed indices in GPU-controlled memory.
     * <br /><br />
     * An index buffer can be attached to a vertex array to select vertices for rendering.
     * <code>Context.draw</code> can render using the entire index buffer or a subset
     * of the index buffer defined by an offset and count.
     *
     * @memberof Context
     *
     * @param {ArrayBufferView|Number} typedArrayOrSizeInBytes A typed array containing the data to copy to the buffer, or a <code>Number</code> defining the size of the buffer in bytes.
     * @param {BufferUsage} usage Specifies the expected usage pattern of the buffer.  On some GL implementations, this can significantly affect performance.  See {@link BufferUsage}.
     * @param {IndexDatatype} indexDatatype The datatype of indices in the buffer.
     *
     * @return {IndexBuffer} The index buffer, ready to be attached to a vertex array.
     *
     * @exception {RuntimeError} IndexDatatype.UNSIGNED_INT requires OES_element_index_uint, which is not supported on this system.
     * @exception {DeveloperError} The size in bytes must be greater than zero.
     * @exception {DeveloperError} Invalid <code>usage</code>.
     * @exception {DeveloperError} Invalid <code>indexDatatype</code>.
     *
     * @see Context#createVertexArray
     * @see Context#createVertexBuffer
     * @see Context#draw
     * @see VertexArray
     * @see <a href='http://www.khronos.org/opengles/sdk/2.0/docs/man/glGenBuffer.xml'>glGenBuffer</a>
     * @see <a href='http://www.khronos.org/opengles/sdk/2.0/docs/man/glBindBuffer.xml'>glBindBuffer</a> with <code>ELEMENT_ARRAY_BUFFER</code>
     * @see <a href='http://www.khronos.org/opengles/sdk/2.0/docs/man/glBufferData.xml'>glBufferData</a> with <code>ELEMENT_ARRAY_BUFFER</code>
     *
     * @example
     * // Example 1. Create a stream index buffer of unsigned shorts that is
     * // 16 bytes in size.
     * var buffer = context.createIndexBuffer(16, BufferUsage.STREAM_DRAW,
     *     IndexDatatype.UNSIGNED_SHORT);
     *
     * ////////////////////////////////////////////////////////////////////////////////
     *
     * // Example 2. Create a static index buffer containing three unsigned shorts.
     * var buffer = context.createIndexBuffer(new Uint16Array([0, 1, 2]),
     *     BufferUsage.STATIC_DRAW, IndexDatatype.UNSIGNED_SHORT)
     */
    Context.prototype.createIndexBuffer = function(typedArrayOrSizeInBytes, usage, indexDatatype) {
        if (!IndexDatatype.validate(indexDatatype)) {
            throw new DeveloperError('Invalid indexDatatype.');
        }

        if ((indexDatatype === IndexDatatype.UNSIGNED_INT) && !this.getElementIndexUint()) {
            throw new RuntimeError('IndexDatatype.UNSIGNED_INT requires OES_element_index_uint, which is not supported on this system.');
        }

        var bytesPerIndex = indexDatatype.sizeInBytes;

        var gl = this._gl;
        var buffer = createBuffer(gl, gl.ELEMENT_ARRAY_BUFFER, typedArrayOrSizeInBytes, usage);
        var numberOfIndices = buffer.getSizeInBytes() / bytesPerIndex;

        buffer.getIndexDatatype = function() {
            return indexDatatype;
        };

        buffer.getBytesPerIndex = function() {
            return bytesPerIndex;
        };

        buffer.getNumberOfIndices = function() {
            return numberOfIndices;
        };

        return buffer;
    };

    /**
     * Creates a vertex array, which defines the attributes making up a vertex, and contains an optional index buffer
     * to select vertices for rendering.  Attributes are defined using object literals as shown in Example 1 below.
     *
     * @memberof Context
     *
     * @param {Array} [attributes=undefined] An optional array of attributes.
     * @param {IndexBuffer} [indexBuffer=undefined] An optional index buffer.
     *
     * @return {VertexArray} The vertex array, ready for use with drawing.
     *
     * @exception {DeveloperError} Attribute must have a <code>vertexBuffer</code>.
     * @exception {DeveloperError} Attribute must have a <code>componentsPerAttribute</code>.
     * @exception {DeveloperError} Attribute must have a valid <code>componentDatatype</code> or not specify it.
     * @exception {DeveloperError} Attribute must have a <code>strideInBytes</code> less than or equal to 255 or not specify it.
     * @exception {DeveloperError} Index n is used by more than one attribute.
     *
     * @see Context#createVertexArrayFromGeometry
     * @see Context#createVertexBuffer
     * @see Context#createIndexBuffer
     * @see Context#draw
     *
     * @example
     * // Example 1. Create a vertex array with vertices made up of three floating point
     * // values, e.g., a position, from a single vertex buffer.  No index buffer is used.
     * var positionBuffer = context.createVertexBuffer(12, BufferUsage.STATIC_DRAW);
     * var attributes = [
     *     {
     *         index                  : 0,
     *         enabled                : true,
     *         vertexBuffer           : positionBuffer,
     *         componentsPerAttribute : 3,
     *         componentDatatype      : ComponentDatatype.FLOAT,
     *         normalize              : false,
     *         offsetInBytes          : 0,
     *         strideInBytes          : 0 // tightly packed
     *     }
     * ];
     * var va = context.createVertexArray(attributes);
     *
     * ////////////////////////////////////////////////////////////////////////////////
     *
     * // Example 2. Create a vertex array with vertices from two different vertex buffers.
     * // Each vertex has a three-component position and three-component normal.
     * var positionBuffer = context.createVertexBuffer(12, BufferUsage.STATIC_DRAW);
     * var normalBuffer = context.createVertexBuffer(12, BufferUsage.STATIC_DRAW);
     * var attributes = [
     *     {
     *         index                  : 0,
     *         vertexBuffer           : positionBuffer,
     *         componentsPerAttribute : 3,
     *         componentDatatype      : ComponentDatatype.FLOAT
     *     },
     *     {
     *         index                  : 1,
     *         vertexBuffer           : normalBuffer,
     *         componentsPerAttribute : 3,
     *         componentDatatype      : ComponentDatatype.FLOAT
     *     }
     * ];
     * var va = context.createVertexArray(attributes);
     *
     * ////////////////////////////////////////////////////////////////////////////////
     *
     * // Example 3. Creates the same vertex layout as Example 2 using a single
     * // vertex buffer, instead of two.
     * var buffer = context.createVertexBuffer(24, BufferUsage.STATIC_DRAW);
     * var attributes = [
     *     {
     *         vertexBuffer           : buffer,
     *         componentsPerAttribute : 3,
     *         componentDatatype      : ComponentDatatype.FLOAT,
     *         offsetInBytes          : 0,
     *         strideInBytes          : 24
     *     },
     *     {
     *         vertexBuffer           : buffer,
     *         componentsPerAttribute : 3,
     *         componentDatatype      : ComponentDatatype.FLOAT,
     *         normalize              : true,
     *         offsetInBytes          : 12,
     *         strideInBytes          : 24
     *     }
     * ];
     * var va = context.createVertexArray(attributes);
     */
    Context.prototype.createVertexArray = function(attributes, indexBuffer) {
        return new VertexArray(this._gl, this._vertexArrayObject, attributes, indexBuffer);
    };

    /**
     * DOC_TBA.
     *
     * description.source can be {ImageData}, {HTMLImageElement}, {HTMLCanvasElement}, or {HTMLVideoElement}.
     *
     * @memberof Context
     *
     * @return {Texture} DOC_TBA.
     *
     * @exception {RuntimeError} When description.pixelFormat is DEPTH_COMPONENT or DEPTH_STENCIL, this WebGL implementation must support WEBGL_depth_texture.
     * @exception {RuntimeError} When description.pixelDatatype is FLOAT, this WebGL implementation must support the OES_texture_float extension.
     * @exception {DeveloperError} description is required.
     * @exception {DeveloperError} description requires a source field to create an initialized texture or width and height fields to create a blank texture.
     * @exception {DeveloperError} Width must be greater than zero.
     * @exception {DeveloperError} Width must be less than or equal to the maximum texture size.
     * @exception {DeveloperError} Height must be greater than zero.
     * @exception {DeveloperError} Height must be less than or equal to the maximum texture size.
     * @exception {DeveloperError} Invalid description.pixelFormat.
     * @exception {DeveloperError} Invalid description.pixelDatatype.
     * @exception {DeveloperError} When description.pixelFormat is DEPTH_COMPONENT, description.pixelDatatype must be UNSIGNED_SHORT or UNSIGNED_INT.
     * @exception {DeveloperError} When description.pixelFormat is DEPTH_STENCIL, description.pixelDatatype must be UNSIGNED_INT_24_8_WEBGL.
     * @exception {DeveloperError} When description.pixelFormat is DEPTH_COMPONENT or DEPTH_STENCIL, source cannot be provided.
     *
     * @see Context#createTexture2DFromFramebuffer
     * @see Context#createCubeMap
     * @see Context#createSampler
     */
    Context.prototype.createTexture2D = function(description) {
        if (!description) {
            throw new DeveloperError('description is required.');
        }

        var source = description.source;
        var width = typeof source !== 'undefined' ? source.width : description.width;
        var height = typeof source !== 'undefined' ? source.height : description.height;

        if (typeof width === 'undefined' || typeof height === 'undefined') {
            throw new DeveloperError('description requires a source field to create an initialized texture or width and height fields to create a blank texture.');
        }

        if (width <= 0) {
            throw new DeveloperError('Width must be greater than zero.');
        }

        if (width > this._maximumTextureSize) {
            throw new DeveloperError('Width must be less than or equal to the maximum texture size (' + this._maximumTextureSize + ').  Check getMaximumTextureSize().');
        }

        if (height <= 0) {
            throw new DeveloperError('Height must be greater than zero.');
        }

        if (height > this._maximumTextureSize) {
            throw new DeveloperError('Height must be less than or equal to the maximum texture size (' + this._maximumTextureSize + ').  Check getMaximumTextureSize().');
        }

        var pixelFormat = defaultValue(description.pixelFormat, PixelFormat.RGBA);
        if (!PixelFormat.validate(pixelFormat)) {
            throw new DeveloperError('Invalid description.pixelFormat.');
        }

        var pixelDatatype = defaultValue(description.pixelDatatype, PixelDatatype.UNSIGNED_BYTE);
        if (!PixelDatatype.validate(pixelDatatype)) {
            throw new DeveloperError('Invalid description.pixelDatatype.');
        }

        if ((pixelDatatype === PixelDatatype.FLOAT) && !this.getFloatingPointTexture()) {
            throw new RuntimeError('When description.pixelDatatype is FLOAT, this WebGL implementation must support the OES_texture_float extension.');
        }

        if ((pixelFormat === PixelFormat.DEPTH_COMPONENT) &&
            ((pixelDatatype !== PixelDatatype.UNSIGNED_SHORT) && (pixelDatatype !== PixelDatatype.UNSIGNED_INT))) {
            throw new DeveloperError('When description.pixelFormat is DEPTH_COMPONENT, description.pixelDatatype must be UNSIGNED_SHORT or UNSIGNED_INT.');
        }

        if ((pixelFormat === PixelFormat.DEPTH_STENCIL) && (pixelDatatype !== PixelDatatype.UNSIGNED_INT_24_8_WEBGL)) {
            throw new DeveloperError('When description.pixelFormat is DEPTH_STENCIL, description.pixelDatatype must be UNSIGNED_INT_24_8_WEBGL.');
        }

        if (PixelFormat.isDepthFormat(pixelFormat)) {
            if (source) {
                throw new DeveloperError('When description.pixelFormat is DEPTH_COMPONENT or DEPTH_STENCIL, source cannot be provided.');
            }

            if (!this.getDepthTexture()) {
                throw new RuntimeError('When description.pixelFormat is DEPTH_COMPONENT or DEPTH_STENCIL, this WebGL implementation must support WEBGL_depth_texture.  Check getDepthTexture().');
            }
        }

        // Use premultiplied alpha for opaque textures should perform better on Chrome:
        // http://media.tojicode.com/webglCamp4/#20
        var preMultiplyAlpha = description.preMultiplyAlpha || pixelFormat === PixelFormat.RGB || pixelFormat === PixelFormat.LUMINANCE;
        var flipY = defaultValue(description.flipY, true);

        var gl = this._gl;
        var textureTarget = gl.TEXTURE_2D;
        var texture = gl.createTexture();

        gl.activeTexture(gl.TEXTURE0);
        gl.bindTexture(textureTarget, texture);

        if (source) {
            // TODO: _gl.pixelStorei(_gl._UNPACK_ALIGNMENT, 4);
            gl.pixelStorei(gl.UNPACK_PREMULTIPLY_ALPHA_WEBGL, preMultiplyAlpha);
            gl.pixelStorei(gl.UNPACK_FLIP_Y_WEBGL, flipY);

            if (source.arrayBufferView) {
                // Source: typed array
                gl.texImage2D(textureTarget, 0, pixelFormat, width, height, 0, pixelFormat, pixelDatatype, source.arrayBufferView);
            } else {
                // Source: ImageData, HTMLImageElement, HTMLCanvasElement, or HTMLVideoElement
                gl.texImage2D(textureTarget, 0, pixelFormat, pixelFormat, pixelDatatype, source);
            }
        } else {
            gl.texImage2D(textureTarget, 0, pixelFormat, width, height, 0, pixelFormat, pixelDatatype, null);
        }
        gl.bindTexture(textureTarget, null);

        return new Texture(gl, this._textureFilterAnisotropic, textureTarget, texture, pixelFormat, pixelDatatype, width, height, preMultiplyAlpha, flipY);
    };

    /**
     * Creates a texture, and copies a subimage of the framebuffer to it.  When called without arguments,
     * the texture is the same width and height as the framebuffer and contains its contents.
     *
     * @memberof Context
     *
     * @param {PixelFormat} [pixelFormat=PixelFormat.RGB] The texture's internal pixel format.
     * @param {PixelFormat} [framebufferXOffset=0] An offset in the x direction in the framebuffer where copying begins from.
     * @param {PixelFormat} [framebufferYOffset=0] An offset in the y direction in the framebuffer where copying begins from.
     * @param {PixelFormat} [width=canvas.clientWidth] The width of the texture in texels.
     * @param {PixelFormat} [height=canvas.clientHeight] The height of the texture in texels.
     *
     * @return {Texture} A texture with contents from the framebuffer.
     *
     * @exception {DeveloperError} Invalid pixelFormat.
     * @exception {DeveloperError} pixelFormat cannot be DEPTH_COMPONENT or DEPTH_STENCIL.
     * @exception {DeveloperError} framebufferXOffset must be greater than or equal to zero.
     * @exception {DeveloperError} framebufferYOffset must be greater than or equal to zero.
     * @exception {DeveloperError} framebufferXOffset + width must be less than or equal to getCanvas().clientWidth.
     * @exception {DeveloperError} framebufferYOffset + height must be less than or equal to getCanvas().clientHeight.
     *
     * @see Context#createTexture2D
     * @see Context#createCubeMap
     * @see Context#createSampler
     *
     * @example
     * // Create a texture with the contents of the framebuffer.
     * var t = context.createTexture2DFromFramebuffer();
     */
    Context.prototype.createTexture2DFromFramebuffer = function(pixelFormat, framebufferXOffset, framebufferYOffset, width, height) {
        pixelFormat = defaultValue(pixelFormat, PixelFormat.RGB);
        framebufferXOffset = defaultValue(framebufferXOffset, 0);
        framebufferYOffset = defaultValue(framebufferYOffset, 0);
        width = defaultValue(width, this._canvas.clientWidth);
        height = defaultValue(height, this._canvas.clientHeight);

        if (!PixelFormat.validate(pixelFormat)) {
            throw new DeveloperError('Invalid pixelFormat.');
        }

        if (PixelFormat.isDepthFormat(pixelFormat)) {
            throw new DeveloperError('pixelFormat cannot be DEPTH_COMPONENT or DEPTH_STENCIL.');
        }

        if (framebufferXOffset < 0) {
            throw new DeveloperError('framebufferXOffset must be greater than or equal to zero.');
        }

        if (framebufferYOffset < 0) {
            throw new DeveloperError('framebufferYOffset must be greater than or equal to zero.');
        }

        if (framebufferXOffset + width > this._canvas.clientWidth) {
            throw new DeveloperError('framebufferXOffset + width must be less than or equal to getCanvas().clientWidth');
        }

        if (framebufferYOffset + height > this._canvas.clientHeight) {
            throw new DeveloperError('framebufferYOffset + height must be less than or equal to getCanvas().clientHeight.');
        }

        var gl = this._gl;
        var textureTarget = gl.TEXTURE_2D;
        var texture = gl.createTexture();

        gl.activeTexture(gl.TEXTURE0);
        gl.bindTexture(textureTarget, texture);
        gl.copyTexImage2D(textureTarget, 0, pixelFormat, framebufferXOffset, framebufferYOffset, width, height, 0);
        gl.bindTexture(textureTarget, null);

        return new Texture(gl, this._textureFilterAnisotropic, textureTarget, texture, pixelFormat, undefined, width, height);
    };

    /**
     * Creates a new texture atlas with this context.
     *
     * @memberof Context
     *
     * @param {PixelFormat} [description.pixelFormat = PixelFormat.RGBA] The pixel format of the texture.
     * @param {Number} [description.borderWidthInPixels = 1] The amount of spacing between adjacent images in pixels.
     * @param {Cartesian2} [description.initialSize = new Cartesian2(16.0, 16.0)] The initial side lengths of the texture.
     * @param {Array} [description.images=undefined] Array of {@link Image} to be added to the atlas. Same as calling addImages(images).
     * @param {Image} [description.image=undefined] Single image to be added to the atlas. Same as calling addImage(image).
     *
     * @returns {TextureAtlas} The new texture atlas.
     *
     * @see TextureAtlas
     */
    Context.prototype.createTextureAtlas = function(description) {
        description = description || {};
        description.context = this;
        return new TextureAtlas(description);
    };

    /**
     * DOC_TBA.
     *
     * description.source can be {ImageData}, {HTMLImageElement}, {HTMLCanvasElement}, or {HTMLVideoElement}.
     *
     * @memberof Context
     *
     * @return {CubeMap} DOC_TBA.
     *
     * @exception {RuntimeError} When description.pixelDatatype is FLOAT, this WebGL implementation must support the OES_texture_float extension.
     * @exception {DeveloperError} description is required.
     * @exception {DeveloperError} description.source requires positiveX, negativeX, positiveY, negativeY, positiveZ, and negativeZ faces.
     * @exception {DeveloperError} Each face in description.sources must have the same width and height.
     * @exception {DeveloperError} description requires a source field to create an initialized cube map or width and height fields to create a blank cube map.
     * @exception {DeveloperError} Width must equal height.
     * @exception {DeveloperError} Width and height must be greater than zero.
     * @exception {DeveloperError} Width and height must be less than or equal to the maximum cube map size.
     * @exception {DeveloperError} Invalid description.pixelFormat.
     * @exception {DeveloperError} description.pixelFormat cannot be DEPTH_COMPONENT or DEPTH_STENCIL.
     * @exception {DeveloperError} Invalid description.pixelDatatype.
     *
     * @see Context#createTexture2D
     * @see Context#createTexture2DFromFramebuffer
     * @see Context#createSampler
     */
    Context.prototype.createCubeMap = function(description) {
        if (!description) {
            throw new DeveloperError('description is required.');
        }

        var source = description.source;
        var width;
        var height;

        if (source) {
            var faces = [source.positiveX, source.negativeX, source.positiveY, source.negativeY, source.positiveZ, source.negativeZ];

            if (!faces[0] || !faces[1] || !faces[2] || !faces[3] || !faces[4] || !faces[5]) {
                throw new DeveloperError('description.source requires positiveX, negativeX, positiveY, negativeY, positiveZ, and negativeZ faces.');
            }

            width = faces[0].width;
            height = faces[0].height;

            for ( var i = 1; i < 6; ++i) {
                if ((Number(faces[i].width) !== width) || (Number(faces[i].height) !== height)) {
                    throw new DeveloperError('Each face in description.source must have the same width and height.');
                }
            }
        } else {
            width = description.width;
            height = description.height;
        }

        if (typeof width === 'undefined' || typeof height === 'undefined') {
            throw new DeveloperError('description requires a source field to create an initialized cube map or width and height fields to create a blank cube map.');
        }

        if (width !== height) {
            throw new DeveloperError('Width must equal height.');
        }

        var size = width;

        if (size <= 0) {
            throw new DeveloperError('Width and height must be greater than zero.');
        }

        if (size > this._maximumCubeMapSize) {
            throw new DeveloperError('Width and height must be less than or equal to the maximum cube map size (' + this._maximumCubeMapSize + ').  Check getMaximumCubeMapSize().');
        }

        var pixelFormat = defaultValue(description.pixelFormat, PixelFormat.RGBA);
        if (!PixelFormat.validate(pixelFormat)) {
            throw new DeveloperError('Invalid description.pixelFormat.');
        }

        if (PixelFormat.isDepthFormat(pixelFormat)) {
            throw new DeveloperError('description.pixelFormat cannot be DEPTH_COMPONENT or DEPTH_STENCIL.');
        }

        var pixelDatatype = defaultValue(description.pixelDatatype, PixelDatatype.UNSIGNED_BYTE);
        if (!PixelDatatype.validate(pixelDatatype)) {
            throw new DeveloperError('Invalid description.pixelDatatype.');
        }

        if ((pixelDatatype === PixelDatatype.FLOAT) && !this.getFloatingPointTexture()) {
            throw new RuntimeError('When description.pixelDatatype is FLOAT, this WebGL implementation must support the OES_texture_float extension.');
        }

        // Use premultiplied alpha for opaque textures should perform better on Chrome:
        // http://media.tojicode.com/webglCamp4/#20
        var preMultiplyAlpha = description.preMultiplyAlpha || ((pixelFormat === PixelFormat.RGB) || (pixelFormat === PixelFormat.LUMINANCE));
        var flipY = defaultValue(description.flipY, true);

        var gl = this._gl;
        var textureTarget = gl.TEXTURE_CUBE_MAP;
        var texture = gl.createTexture();

        gl.activeTexture(gl.TEXTURE0);
        gl.bindTexture(textureTarget, texture);

        function createFace(target, sourceFace) {
            if (sourceFace.arrayBufferView) {
                gl.texImage2D(target, 0, pixelFormat, size, size, 0, pixelFormat, pixelDatatype, sourceFace.arrayBufferView);
            } else {
                gl.texImage2D(target, 0, pixelFormat, pixelFormat, pixelDatatype, sourceFace);
            }
        }

        if (source) {
            // TODO: _gl.pixelStorei(_gl._UNPACK_ALIGNMENT, 4);
            gl.pixelStorei(gl.UNPACK_PREMULTIPLY_ALPHA_WEBGL, preMultiplyAlpha);
            gl.pixelStorei(gl.UNPACK_FLIP_Y_WEBGL, flipY);

            createFace(gl.TEXTURE_CUBE_MAP_POSITIVE_X, source.positiveX);
            createFace(gl.TEXTURE_CUBE_MAP_NEGATIVE_X, source.negativeX);
            createFace(gl.TEXTURE_CUBE_MAP_POSITIVE_Y, source.positiveY);
            createFace(gl.TEXTURE_CUBE_MAP_NEGATIVE_Y, source.negativeY);
            createFace(gl.TEXTURE_CUBE_MAP_POSITIVE_Z, source.positiveZ);
            createFace(gl.TEXTURE_CUBE_MAP_NEGATIVE_Z, source.negativeZ);
        } else {
            gl.texImage2D(gl.TEXTURE_CUBE_MAP_POSITIVE_X, 0, pixelFormat, size, size, 0, pixelFormat, pixelDatatype, null);
            gl.texImage2D(gl.TEXTURE_CUBE_MAP_NEGATIVE_X, 0, pixelFormat, size, size, 0, pixelFormat, pixelDatatype, null);
            gl.texImage2D(gl.TEXTURE_CUBE_MAP_POSITIVE_Y, 0, pixelFormat, size, size, 0, pixelFormat, pixelDatatype, null);
            gl.texImage2D(gl.TEXTURE_CUBE_MAP_NEGATIVE_Y, 0, pixelFormat, size, size, 0, pixelFormat, pixelDatatype, null);
            gl.texImage2D(gl.TEXTURE_CUBE_MAP_POSITIVE_Z, 0, pixelFormat, size, size, 0, pixelFormat, pixelDatatype, null);
            gl.texImage2D(gl.TEXTURE_CUBE_MAP_NEGATIVE_Z, 0, pixelFormat, size, size, 0, pixelFormat, pixelDatatype, null);
        }
        gl.bindTexture(textureTarget, null);

        return new CubeMap(gl, this._textureFilterAnisotropic, textureTarget, texture, pixelFormat, pixelDatatype, size, preMultiplyAlpha, flipY);
    };

    /**
     * Creates a framebuffer with optional initial color, depth, and stencil attachments.
     * Framebuffers are used for render-to-texture effects; they allow us to render to
     * a texture in one pass, and read from it in a later pass.
     *
     * @memberof Context
     *
     * @param {Object} [description] The initial framebuffer attachments as shown in Example 2.  The possible properties are <code>colorTexture</code>, <code>colorRenderbuffer</code>, <code>depthTexture</code>, <code>depthRenderbuffer</code>, <code>stencilRenderbuffer</code>, <code>depthStencilTexture</code>, and <code>depthStencilRenderbuffer</code>.
     *
     * @return {Framebuffer} The created framebuffer.
     *
     * @exception {DeveloperError} Cannot have both a color texture and color renderbuffer attachment.
     * @exception {DeveloperError} Cannot have both a depth texture and depth renderbuffer attachment.
     * @exception {DeveloperError} Cannot have both a depth-stencil texture and depth-stencil renderbuffer attachment.
     * @exception {DeveloperError} Cannot have both a depth and depth-stencil renderbuffer.
     * @exception {DeveloperError} Cannot have both a stencil and depth-stencil renderbuffer.
     * @exception {DeveloperError} Cannot have both a depth and stencil renderbuffer.
     * @exception {DeveloperError} The color-texture pixel-format must be a color format.
     * @exception {DeveloperError} The depth-texture pixel-format must be DEPTH_COMPONENT.
     * @exception {DeveloperError} The depth-stencil-texture pixel-format must be DEPTH_STENCIL.
     *
     * @see Context#createTexture2D
     * @see Context#createCubeMap
     * @see Context#createRenderbuffer
     *
     * @example
     * // Example 1. Create a framebuffer with no initial attachments,
     * // and then add a color-texture attachment.
     * var framebuffer = context.createFramebuffer();
     * framebuffer.setColorTexture(context.createTexture2D({
     *     width : 256,
     *     height : 256,
     * }));
     *
     * //////////////////////////////////////////////////////////////////
     *
     * // Example 2. Create a framebuffer with color and depth texture attachments.
     * var width = context.getCanvas().clientWidth;
     * var height = context.getCanvas().clientHeight;
     * var framebuffer = context.createFramebuffer({
     *   colorTexture : context.createTexture2D({
     *     width : width,
     *     height : height,
     *     pixelFormat : PixelFormat.RGBA
     *   }),
     *   depthTexture : context.createTexture2D({
     *     width : width,
     *     height : height,
     *     pixelFormat : PixelFormat.DEPTH_COMPONENT,
     *     pixelDatatype : PixelDatatype.UNSIGNED_SHORT
     *   })
     * });
     */
    Context.prototype.createFramebuffer = function(description) {
        return new Framebuffer(this._gl, description);
    };

    /**
     * DOC_TBA.
     *
     * @memberof Context
     *
     * @param {Object} [description] DOC_TBA.
     *
     * @return {createRenderbuffer} DOC_TBA.
     *
     * @exception {DeveloperError} Invalid format.
     * @exception {DeveloperError} Width must be greater than zero.
     * @exception {DeveloperError} Width must be less than or equal to the maximum renderbuffer size.
     * @exception {DeveloperError} Height must be greater than zero.
     * @exception {DeveloperError} Height must be less than or equal to the maximum renderbuffer size.
     *
     * @see Context#createFramebuffer
     */
    Context.prototype.createRenderbuffer = function(description) {
        description = defaultValue(description, defaultValue.EMPTY_OBJECT);
        var format = defaultValue(description.format, RenderbufferFormat.RGBA4);
        var width = typeof description.width !== 'undefined' ? description.width : this._canvas.clientWidth;
        var height = typeof description.height !== 'undefined' ? description.height : this._canvas.clientHeight;

        var gl = this._gl;
        if (!RenderbufferFormat.validate(format)) {
            throw new DeveloperError('Invalid format.');
        }

        if (width <= 0) {
            throw new DeveloperError('Width must be greater than zero.');
        }

        if (width > this.getMaximumRenderbufferSize()) {
            throw new DeveloperError('Width must be less than or equal to the maximum renderbuffer size (' + this.getMaximumRenderbufferSize() + ').  Check getMaximumRenderbufferSize().');
        }

        if (height <= 0) {
            throw new DeveloperError('Height must be greater than zero.');
        }

        if (height > this.getMaximumRenderbufferSize()) {
            throw new DeveloperError('Height must be less than or equal to the maximum renderbuffer size (' + this.getMaximumRenderbufferSize() + ').  Check getMaximumRenderbufferSize().');
        }

        return new Renderbuffer(gl, format, width, height);
    };

    var nextRenderStateId = 0;
    var renderStateCache = {};

    /**
     * Validates and then finds or creates an immutable render state, which defines the pipeline
     * state for a {@link DrawCommand} or {@link ClearCommand}.  All inputs states are optional.  Omitted states
     * use the defaults shown in the example below.
     *
     * @memberof Context
     *
     * @param {Object} [renderState=undefined] The states defining the render state as shown in the example below.
     *
     * @exception {RuntimeError} renderState.lineWidth is out of range.
     * @exception {DeveloperError} Invalid renderState.frontFace.
     * @exception {DeveloperError} Invalid renderState.cull.face.
     * @exception {DeveloperError} scissorTest.rectangle.width and scissorTest.rectangle.height must be greater than or equal to zero.
     * @exception {DeveloperError} renderState.depthRange.near can't be greater than renderState.depthRange.far.
     * @exception {DeveloperError} renderState.depthRange.near must be greater than or equal to zero.
     * @exception {DeveloperError} renderState.depthRange.far must be less than or equal to zero.
     * @exception {DeveloperError} Invalid renderState.depthTest.func.
     * @exception {DeveloperError} renderState.blending.color components must be greater than or equal to zero and less than or equal to one
     * @exception {DeveloperError} Invalid renderState.blending.equationRgb.
     * @exception {DeveloperError} Invalid renderState.blending.equationAlpha.
     * @exception {DeveloperError} Invalid renderState.blending.functionSourceRgb.
     * @exception {DeveloperError} Invalid renderState.blending.functionSourceAlpha.
     * @exception {DeveloperError} Invalid renderState.blending.functionDestinationRgb.
     * @exception {DeveloperError} Invalid renderState.blending.functionDestinationAlpha.
     * @exception {DeveloperError} Invalid renderState.stencilTest.frontFunction.
     * @exception {DeveloperError} Invalid renderState.stencilTest.backFunction.
     * @exception {DeveloperError} Invalid renderState.stencilTest.frontOperation.fail.
     * @exception {DeveloperError} Invalid renderState.stencilTest.frontOperation.zFail.
     * @exception {DeveloperError} Invalid renderState.stencilTest.frontOperation.zPass.
     * @exception {DeveloperError} Invalid renderState.stencilTest.backOperation.fail.
     * @exception {DeveloperError} Invalid renderState.stencilTest.backOperation.zFail.
     * @exception {DeveloperError} Invalid renderState.stencilTest.backOperation.zPass.
     * @exception {DeveloperError} renderState.viewport.width must be greater than or equal to zero.
     * @exception {DeveloperError} renderState.viewport.width must be less than or equal to the maximum viewport width.
     * @exception {DeveloperError} renderState.viewport.height must be greater than or equal to zero.
     * @exception {DeveloperError} renderState.viewport.height must be less than or equal to the maximum viewport height.
     *
     * @example
     * var defaults = {
     *     frontFace : WindingOrder.COUNTER_CLOCKWISE,
     *     cull : {
     *         enabled : false,
     *         face : CullFace.BACK
     *     },
     *     lineWidth : 1,
     *     polygonOffset : {
     *         enabled : false,
     *         factor : 0,
     *         units : 0
     *     },
     *     scissorTest : {
     *         enabled : false,
     *         rectangle : {
     *             x : 0,
     *             y : 0,
     *             width : 0,
     *             height : 0
     *         }
     *     },
     *     depthRange : {
     *         near : 0,
     *         far : 1
     *     },
     *     depthTest : {
     *         enabled : false,
     *         func : DepthFunction.LESS
     *      },
     *     colorMask : {
     *         red : true,
     *         green : true,
     *         blue : true,
     *         alpha : true
     *     },
     *     depthMask : true,
     *     stencilMask : ~0,
     *     blending : {
     *         enabled : false,
     *         color : {
     *             red : 0.0,
     *             green : 0.0,
     *             blue : 0.0,
     *             alpha : 0.0
     *         },
     *         equationRgb : BlendEquation.ADD,
     *         equationAlpha : BlendEquation.ADD,
     *         functionSourceRgb : BlendFunction.ONE,
     *         functionSourceAlpha : BlendFunction.ONE,
     *         functionDestinationRgb : BlendFunction.ZERO,
     *         functionDestinationAlpha : BlendFunction.ZERO
     *     },
     *     stencilTest : {
     *         enabled : false,
     *         frontFunction : StencilFunction.ALWAYS,
     *         backFunction : StencilFunction.ALWAYS,
     *         reference : 0,
     *         mask : ~0,
     *         frontOperation : {
     *             fail : StencilOperation.KEEP,
     *             zFail : StencilOperation.KEEP,
     *             zPass : StencilOperation.KEEP
     *         },
     *         backOperation : {
     *             fail : StencilOperation.KEEP,
     *             zFail : StencilOperation.KEEP,
     *             zPass : StencilOperation.KEEP
     *         }
     *     },
     *     sampleCoverage : {
     *         enabled : false,
     *         value : 1.0,
     *         invert : false
     *      },
     *     dither : true
     * };
     *
     * // Same as just context.createRenderState().
     * var rs = context.createRenderState(defaults);
     *
     * @see DrawCommand
     * @see ClearCommand
     */
    Context.prototype.createRenderState = function(renderState) {
        var partialKey = JSON.stringify(renderState);
        var cachedState = renderStateCache[partialKey];
        if (typeof cachedState !== 'undefined') {
            return cachedState;
        }

        // Cache miss.  Fully define render state and try again.
        var states = new RenderState(this, renderState);
        var fullKey = JSON.stringify(states);
        cachedState = renderStateCache[fullKey];
        if (typeof cachedState === 'undefined') {
            states.id = nextRenderStateId++;

            cachedState = states;

            // Cache full render state.  Multiple partially defined render states may map to this.
            renderStateCache[fullKey] = cachedState;
        }

        // Cache partial render state so we can skip validation on a cache hit for a partially defined render state
        renderStateCache[partialKey] = cachedState;

        return cachedState;
    };

    /**
     * DOC_TBA
     *
     * @memberof Context
     *
     * @exception {DeveloperError} Invalid sampler.wrapS.
     * @exception {DeveloperError} Invalid sampler.wrapT.
     * @exception {DeveloperError} Invalid sampler.minificationFilter.
     * @exception {DeveloperError} Invalid sampler.magnificationFilter.
     *
     * @see Context#createTexture2D
     * @see Context#createCubeMap
     */
    Context.prototype.createSampler = function(sampler) {
        var s = {
            wrapS : sampler.wrapS || TextureWrap.CLAMP,
            wrapT : sampler.wrapT || TextureWrap.CLAMP,
            minificationFilter : sampler.minificationFilter || TextureMinificationFilter.LINEAR,
            magnificationFilter : sampler.magnificationFilter || TextureMagnificationFilter.LINEAR,
            maximumAnisotropy : (typeof sampler.maximumAnisotropy !== 'undefined') ? sampler.maximumAnisotropy : 1.0
        };

        if (!TextureWrap.validate(s.wrapS)) {
            throw new DeveloperError('Invalid sampler.wrapS.');
        }

        if (!TextureWrap.validate(s.wrapT)) {
            throw new DeveloperError('Invalid sampler.wrapT.');
        }

        if (!TextureMinificationFilter.validate(s.minificationFilter)) {
            throw new DeveloperError('Invalid sampler.minificationFilter.');
        }

        if (!TextureMagnificationFilter.validate(s.magnificationFilter)) {
            throw new DeveloperError('Invalid sampler.magnificationFilter.');
        }

        if (s.maximumAnisotropy < 1.0) {
            throw new DeveloperError('sampler.maximumAnisotropy must be greater than or equal to one.');
        }

        return s;
    };

    Context.prototype._validateFramebuffer = function(framebuffer) {
        if (this._validateFB) {
            var gl = this._gl;
            var status = gl.checkFramebufferStatus(gl.FRAMEBUFFER);

            if (status !== gl.FRAMEBUFFER_COMPLETE) {
                var message;

                switch (status) {
                case gl.FRAMEBUFFER_INCOMPLETE_ATTACHMENT:
                    message = 'Framebuffer is not complete.  Incomplete attachment: at least one attachment point with a renderbuffer or texture attached has its attached object no longer in existence or has an attached image with a width or height of zero, or the color attachment point has a non-color-renderable image attached, or the depth attachment point has a non-depth-renderable image attached, or the stencil attachment point has a non-stencil-renderable image attached.  Color-renderable formats include GL_RGBA4, GL_RGB5_A1, and GL_RGB565. GL_DEPTH_COMPONENT16 is the only depth-renderable format. GL_STENCIL_INDEX8 is the only stencil-renderable format.';
                    break;
                case gl.FRAMEBUFFER_INCOMPLETE_DIMENSIONS:
                    message = 'Framebuffer is not complete.  Incomplete dimensions: not all attached images have the same width and height.';
                    break;
                case gl.FRAMEBUFFER_INCOMPLETE_MISSING_ATTACHMENT:
                    message = 'Framebuffer is not complete.  Missing attachment: no images are attached to the framebuffer.';
                    break;
                case gl.FRAMEBUFFER_UNSUPPORTED:
                    message = 'Framebuffer is not complete.  Unsupported: the combination of internal formats of the attached images violates an implementation-dependent set of restrictions.';
                    break;
                }

                throw new DeveloperError(message);
            }
        }
    };

    function applyRenderState(context, renderState, passState) {
        var previousState = context._currentRenderState;
        if (previousState !== renderState) {
            context._currentRenderState = renderState;
            RenderState.partialApply(context._gl, previousState, renderState, passState);
         }
         // else same render state as before so state is already applied.
    }

    var defaultClearCommand = new ClearCommand();

    /**
     * Executes the specified clear command.
     *
     * @memberof Context
     *
     * @param {ClearCommand} [clearCommand] The command with which to clear.
     * @param {PassState} [passState] The state for the current rendering pass.
     *
     * @memberof Context
     *
     * @see ClearCommand
     */
    Context.prototype.clear = function(clearCommand, passState) {
        clearCommand = defaultValue(clearCommand, defaultClearCommand);
        passState = defaultValue(passState, this._defaultPassState);

        var gl = this._gl;
        var bitmask = 0;

        var c = clearCommand.color;
        var d = clearCommand.depth;
        var s = clearCommand.stencil;

        if (typeof c !== 'undefined') {
            if (!Color.equals(this._clearColor, c)) {
                Color.clone(c, this._clearColor);
                gl.clearColor(c.red, c.green, c.blue, c.alpha);
            }
            bitmask |= gl.COLOR_BUFFER_BIT;
        }

        if (typeof d !== 'undefined') {
            if (d !== this._clearDepth) {
                this._clearDepth = d;
                gl.clearDepth(d);
            }
            bitmask |= gl.DEPTH_BUFFER_BIT;
        }

        if (typeof s !== 'undefined') {
            if (s !== this._clearStencil) {
                this._clearStencil = s;
                gl.clearStencil(s);
            }
            bitmask |= gl.STENCIL_BUFFER_BIT;
        }

        var rs = defaultValue(clearCommand.renderState, this._defaultRenderState);
        applyRenderState(this, rs, passState);

        // The command's framebuffer takes presidence over the pass' framebuffer, e.g., for off-screen rendering.
        var framebuffer = defaultValue(clearCommand.framebuffer, passState.framebuffer);

        if (typeof framebuffer !== 'undefined') {
            framebuffer._bind();
            this._validateFramebuffer(framebuffer);
        }

        gl.clear(bitmask);

        if (typeof framebuffer !== 'undefined') {
            framebuffer._unBind();
        }
    };

    /**
     * Executes the specified draw command.
     *
     * @memberof Context
     *
     * @param {DrawCommand} drawCommand The command with which to draw.
     * @param {PassState} [passState] The state for the current rendering pass
     *
     * @memberof Context
     *
     * @exception {DeveloperError} drawCommand is required.
     * @exception {DeveloperError} drawCommand.primitiveType is required and must be valid.
     * @exception {DeveloperError} drawCommand.shaderProgram is required.
     * @exception {DeveloperError} drawCommand.vertexArray is required.
     * @exception {DeveloperError} drawCommand.offset must be omitted or greater than or equal to zero.
     * @exception {DeveloperError} Program validation failed.
     * @exception {DeveloperError} Framebuffer is not complete.
     *
     * @example
     * // Example 1.  Draw a single triangle specifying only required arguments
     * context.draw({
     *     primitiveType : PrimitiveType.TRIANGLES,
     *     shaderProgram : sp,
     *     vertexArray   : va,
     * });
     *
     * ////////////////////////////////////////////////////////////////////////////////
     *
     * // Example 2.  Draw a single triangle specifying every argument
     * context.draw({
     *     primitiveType : PrimitiveType.TRIANGLES,
     *     offset        : 0,
     *     count         : 3,
     *     framebuffer   : fb,
     *     shaderProgram : sp,
     *     vertexArray   : va,
     *     renderState   : rs
     * });
     *
     * @see Context#createShaderProgram
     * @see Context#createVertexArray
     * @see Context#createFramebuffer
     * @see Context#createRenderState
     */
    Context.prototype.draw = function(drawCommand, passState) {
        passState = defaultValue(passState, this._defaultPassState);
        this.beginDraw(drawCommand, passState);
        this.continueDraw(drawCommand);
        this.endDraw();
    };

    /**
     * DOC_TBA
     *
     * @memberof Context
     */
    Context.prototype.beginDraw = function(command, passState) {
        if (typeof command === 'undefined') {
            throw new DeveloperError('command is required.');
        }

        if (typeof command.shaderProgram === 'undefined') {
            throw new DeveloperError('command.shaderProgram is required.');
        }

        // The command's framebuffer takes presidence over the pass' framebuffer, e.g., for off-screen rendering.
        var framebuffer = defaultValue(command.framebuffer, passState.framebuffer);
        var sp = command.shaderProgram;
        var rs = (typeof command.renderState !== 'undefined') ? command.renderState : this._defaultRenderState;

        if ((typeof framebuffer !== 'undefined') && rs.depthTest) {
            if (rs.depthTest.enabled && !framebuffer.hasDepthAttachment()) {
                throw new DeveloperError('The depth test can not be enabled (command.renderState.depthTest.enabled) because the framebuffer (command.framebuffer) does not have a depth or depth-stencil renderbuffer.');
            }
        }

        ///////////////////////////////////////////////////////////////////////

        applyRenderState(this, rs, passState);

        if (typeof framebuffer !== 'undefined') {
            framebuffer._bind();
            this._validateFramebuffer(framebuffer);
        }
        sp._bind();

        this._currentFramebuffer = framebuffer;
        this._currentSp = sp;
    };

    /**
     * DOC_TBA
     *
     * @memberof Context
     */
    Context.prototype.continueDraw = function(command) {
        var sp = this._currentSp;
        if (typeof sp === 'undefined') {
            throw new DeveloperError('beginDraw must be called before continueDraw.');
        }

        if (typeof command === 'undefined') {
            throw new DeveloperError('command is required.');
        }

        var primitiveType = command.primitiveType;
        if (!PrimitiveType.validate(primitiveType)) {
            throw new DeveloperError('command.primitiveType is required and must be valid.');
        }

        if (typeof command.vertexArray === 'undefined') {
            throw new DeveloperError('command.vertexArray is required.');
        }

        var va = command.vertexArray;
        var indexBuffer = va.getIndexBuffer();

        var offset = command.offset;
        var count = command.count;
        var hasIndexBuffer = (typeof indexBuffer !== 'undefined');

        if (hasIndexBuffer) {
            offset = (offset || 0) * indexBuffer.getBytesPerIndex(); // in bytes
            count = count || indexBuffer.getNumberOfIndices();
        } else {
            offset = offset || 0; // in vertices
            count = count || va._getNumberOfVertices();
        }

        if (offset < 0) {
            throw new DeveloperError('command.offset must be omitted or greater than or equal to zero.');
        }

        if (count > 0) {
            this._us.setModel(defaultValue(command.modelMatrix, Matrix4.IDENTITY));
            sp._setUniforms(command.uniformMap, this._us, this._validateSP);

            va._bind();

            if (hasIndexBuffer) {
                this._gl.drawElements(primitiveType, count, indexBuffer.getIndexDatatype().value, offset);
            } else {
                this._gl.drawArrays(primitiveType, offset, count);
            }

            va._unBind();
        }
    };

    /**
     * DOC_TBA
     *
     * @memberof Context
     */
    Context.prototype.endDraw = function() {
        if (typeof this._currentFramebuffer !== 'undefined') {
            this._currentFramebuffer._unBind();
            this._currentFramebuffer = undefined;
        }
        this._currentSp._unBind();
        this._currentSp = undefined;
    };

    /**
     * DOC_TBA
     *
     * @memberof Context
     *
     * @exception {DeveloperError} readState.width must be greater than zero.
     * @exception {DeveloperError} readState.height must be greater than zero.
     */
    Context.prototype.readPixels = function(readState) {
        readState = readState || {};
        var x = Math.max(readState.x || 0, 0);
        var y = Math.max(readState.y || 0, 0);
        var width = readState.width || this._canvas.clientWidth;
        var height = readState.height || this._canvas.clientHeight;
        var framebuffer = readState.framebuffer || null;

        if (width <= 0) {
            throw new DeveloperError('readState.width must be greater than zero.');
        }

        if (height <= 0) {
            throw new DeveloperError('readState.height must be greater than zero.');
        }

        var pixels = new Uint8Array(4 * width * height);

        if (framebuffer) {
            framebuffer._bind();
            this._validateFramebuffer(framebuffer);
        }

        var gl = this._gl;
        gl.readPixels(x, y, width, height, gl.RGBA, gl.UNSIGNED_BYTE, pixels);

        if (framebuffer) {
            framebuffer._unBind();
        }

        return pixels;
    };

    //////////////////////////////////////////////////////////////////////////////////////////

    function computeNumberOfVertices(attribute) {
        return attribute.values.length / attribute.componentsPerAttribute;
    }

    function computeAttributeSizeInBytes(attribute) {
        return attribute.componentDatatype.sizeInBytes * attribute.componentsPerAttribute;
    }

    function interleaveAttributes(attributes) {
        var j;
        var name;
        var attribute;

        // Extract attribute names.
        var names = [];
        for (name in attributes) {
            // Attribute needs to have per-vertex values; not a constant value for all vertices.
<<<<<<< HEAD
            if (attributes.hasOwnProperty(name) && typeof attributes[name].values !== 'undefined') {
=======
            if (attributes.hasOwnProperty(name) &&
                    typeof attributes[name] !== 'undefined' &&
                    typeof attributes[name].values !== 'undefined') {
>>>>>>> fd92e7fc
                names.push(name);

                if (attributes[name].componentDatatype === ComponentDatatype.DOUBLE) {
                    attributes[name].componentDatatype = ComponentDatatype.FLOAT;
                    attributes[name].values = ComponentDatatype.FLOAT.createTypedArray(attributes[name].values);
                }
            }
        }

        // Validation.  Compute number of vertices.
        var numberOfVertices;
        var namesLength = names.length;

        if (namesLength > 0) {
            numberOfVertices = computeNumberOfVertices(attributes[names[0]]);

            for (j = 1; j < namesLength; ++j) {
                var currentNumberOfVertices = computeNumberOfVertices(attributes[names[j]]);

                if (currentNumberOfVertices !== numberOfVertices) {
                    throw new RuntimeError(
                        'Each attribute list must have the same number of vertices.  ' +
                        'Attribute ' + names[j] + ' has a different number of vertices ' +
                        '(' + currentNumberOfVertices.toString() + ')' +
                        ' than attribute ' + names[0] +
                        ' (' + numberOfVertices.toString() + ').');
                }
            }
        }

        // Sort attributes by the size of their components.  From left to right, a vertex stores floats, shorts, and then bytes.
        names.sort(function(left, right) {
            return attributes[right].componentDatatype.sizeInBytes - attributes[left].componentDatatype.sizeInBytes;
        });

        // Compute sizes and strides.
        var vertexSizeInBytes = 0;
        var offsetsInBytes = {};

        for (j = 0; j < namesLength; ++j) {
            name = names[j];
            attribute = attributes[name];

            offsetsInBytes[name] = vertexSizeInBytes;
            vertexSizeInBytes += computeAttributeSizeInBytes(attribute);
        }

        if (vertexSizeInBytes > 0) {
            // Pad each vertex to be a multiple of the largest component datatype so each
            // attribute can be addressed using typed arrays.
            var maxComponentSizeInBytes = attributes[names[0]].componentDatatype.sizeInBytes; // Sorted large to small
            var remainder = vertexSizeInBytes % maxComponentSizeInBytes;
            if (remainder !== 0) {
                vertexSizeInBytes += (maxComponentSizeInBytes - remainder);
            }

            // Total vertex buffer size in bytes, including per-vertex padding.
            var vertexBufferSizeInBytes = numberOfVertices * vertexSizeInBytes;

            // Create array for interleaved vertices.  Each attribute has a different view (pointer) into the array.
            var buffer = new ArrayBuffer(vertexBufferSizeInBytes);
            var views = {};

            for (j = 0; j < namesLength; ++j) {
                name = names[j];
                var sizeInBytes = attributes[name].componentDatatype.sizeInBytes;

                views[name] = {
                    pointer : attributes[name].componentDatatype.createTypedArray(buffer),
                    index : offsetsInBytes[name] / sizeInBytes, // Offset in ComponentType
                    strideInComponentType : vertexSizeInBytes / sizeInBytes
                };
            }

            // Copy attributes into one interleaved array.
            // PERFORMANCE_IDEA:  Can we optimize these loops?
            for (j = 0; j < numberOfVertices; ++j) {
                for ( var n = 0; n < namesLength; ++n) {
                    name = names[n];
                    attribute = attributes[name];
                    var values = attribute.values;
                    var view = views[name];
                    var pointer = view.pointer;

                    var numberOfComponents = attribute.componentsPerAttribute;
                    for ( var k = 0; k < numberOfComponents; ++k) {
                        pointer[view.index + k] = values[(j * numberOfComponents) + k];
                    }

                    view.index += view.strideInComponentType;
                }
            }

            return {
                buffer : buffer,
                offsetsInBytes : offsetsInBytes,
                vertexSizeInBytes : vertexSizeInBytes
            };
        }

        // No attributes to interleave.
        return undefined;
    }

    /**
     * Creates a vertex array from a geometry.  A geometry contains vertex attributes and optional index data
     * in system memory, whereas a vertex array contains vertex buffers and an optional index buffer in WebGL
     * memory for use with rendering.
     * <br /><br />
     * The <code>geometry</code> argument should use the standard layout like the geometry returned by {@link BoxGeometry}.
     * <br /><br />
     * <code>creationArguments</code> can have four properties:
     * <ul>
     *   <li><code>geometry</code>:  The source geometry containing data used to create the vertex array.</li>
     *   <li><code>attributeIndices</code>:  An object that maps geometry attribute names to vertex shader attribute indices.</li>
     *   <li><code>bufferUsage</code>:  The expected usage pattern of the vertex array's buffers.  On some WebGL implementations, this can significantly affect performance.  See {@link BufferUsage}.  Default: <code>BufferUsage.DYNAMIC_DRAW</code>.</li>
     *   <li><code>vertexLayout</code>:  Determines if all attributes are interleaved in a single vertex buffer or if each attribute is stored in a separate vertex buffer.  Default: <code>VertexLayout.SEPARATE</code>.</li>
     * </ul>
     * <br />
     * If <code>creationArguments</code> is not specified or the <code>geometry</code> contains no data, the returned vertex array is empty.
     *
     * @memberof Context
     *
     * @param {Object} [creationArguments=undefined] An object defining the geometry, attribute indices, buffer usage, and vertex layout used to create the vertex array.
     *
     * @exception {RuntimeError} Each attribute list must have the same number of vertices.
     * @exception {DeveloperError} The geometry must have zero or one index lists.
     * @exception {DeveloperError} Index n is used by more than one attribute.
     *
     * @see Context#createVertexArray
     * @see Context#createVertexBuffer
     * @see Context#createIndexBuffer
     * @see GeometryPipeline.createAttributeIndices
     * @see ShaderProgram
     *
     * @example
     * // Example 1. Creates a vertex array for rendering a box.  The default dynamic draw
     * // usage is used for the created vertex and index buffer.  The attributes are not
     * // interleaved by default.
     * var geometry = new BoxGeometry();
     * var va = context.createVertexArrayFromGeometry({
     *     geometry             : geometry,
     *     attributeIndices : GeometryPipeline.createAttributeIndices(geometry),
     * });
     *
     * ////////////////////////////////////////////////////////////////////////////////
     *
     * // Example 2. Creates a vertex array with interleaved attributes in a
     * // single vertex buffer.  The vertex and index buffer have static draw usage.
     * var va = context.createVertexArrayFromGeometry({
     *     geometry             : geometry,
     *     attributeIndices : GeometryPipeline.createAttributeIndices(geometry),
     *     bufferUsage      : BufferUsage.STATIC_DRAW,
     *     vertexLayout     : VertexLayout.INTERLEAVED
     * });
     *
     * ////////////////////////////////////////////////////////////////////////////////
     *
     * // Example 3.  When the caller destroys the vertex array, it also destroys the
     * // attached vertex buffer(s) and index buffer.
     * va = va.destroy();
     */
    Context.prototype.createVertexArrayFromGeometry = function(creationArguments) {
        var ca = defaultValue(creationArguments, defaultValue.EMPTY_OBJECT);
        var geometry = defaultValue(ca.geometry, defaultValue.EMPTY_OBJECT);

        var bufferUsage = defaultValue(ca.bufferUsage, BufferUsage.DYNAMIC_DRAW);

        var attributeIndices = defaultValue(ca.attributeIndices, defaultValue.EMPTY_OBJECT);
        var interleave = (typeof ca.vertexLayout !== 'undefined') && (ca.vertexLayout === VertexLayout.INTERLEAVED);
        var createdVAAttributes = ca.vertexArrayAttributes;

        var name;
        var attribute;
        var vertexBuffer;
        var vaAttributes = (typeof createdVAAttributes !== 'undefined') ? createdVAAttributes : [];
        var attributes = geometry.attributes;

        if (interleave) {
            // Use a single vertex buffer with interleaved vertices.
            var interleavedAttributes = interleaveAttributes(attributes);
            if (typeof interleavedAttributes !== 'undefined') {
                vertexBuffer = this.createVertexBuffer(interleavedAttributes.buffer, bufferUsage);
                var offsetsInBytes = interleavedAttributes.offsetsInBytes;
                var strideInBytes = interleavedAttributes.vertexSizeInBytes;

                for (name in attributes) {
                    if (attributes.hasOwnProperty(name) && typeof attributes[name] !== 'undefined') {
                        attribute = attributes[name];

                        if (typeof attribute.values !== 'undefined') {
                            // Common case: per-vertex attributes
                            vaAttributes.push({
                                index : attributeIndices[name],
                                vertexBuffer : vertexBuffer,
                                componentDatatype : attribute.componentDatatype,
                                componentsPerAttribute : attribute.componentsPerAttribute,
                                normalize : attribute.normalize,
                                offsetInBytes : offsetsInBytes[name],
                                strideInBytes : strideInBytes
                            });
                        } else {
                            // Constant attribute for all vertices
                            vaAttributes.push({
                                index : attributeIndices[name],
                                value : attribute.value,
                                componentDatatype : attribute.componentDatatype,
                                normalize : attribute.normalize
                            });
                        }
                    }
                }
            }
        } else {
            // One vertex buffer per attribute.
            for (name in attributes) {
                if (attributes.hasOwnProperty(name) && typeof attributes[name] !== 'undefined') {
                    attribute = attributes[name];

                    var componentDatatype = attribute.componentDatatype;
                    if (componentDatatype === ComponentDatatype.DOUBLE) {
                        componentDatatype = ComponentDatatype.FLOAT;
                    }

                    vertexBuffer = undefined;
                    if (typeof attribute.values !== 'undefined') {
                        vertexBuffer = this.createVertexBuffer(componentDatatype.createTypedArray(attribute.values), bufferUsage);
                    }

                    vaAttributes.push({
                        index : attributeIndices[name],
                        vertexBuffer : vertexBuffer,
                        value : attribute.value,
                        componentDatatype : componentDatatype,
                        componentsPerAttribute : attribute.componentsPerAttribute,
                        normalize : attribute.normalize
                    });
                }
            }
        }

        var indexBuffer;
        var indices = geometry.indices;
        if (typeof indices !== 'undefined') {
<<<<<<< HEAD
            if ((Geometry.computeNumberOfVertices(geometry) > 64 * 1024) && this.getElementIndexUint()) {
=======
            if ((Geometry.computeNumberOfVertices(geometry) > CesiumMath.SIXTY_FOUR_KILOBYTES) && this.getElementIndexUint()) {
>>>>>>> fd92e7fc
                indexBuffer = this.createIndexBuffer(new Uint32Array(indices), bufferUsage, IndexDatatype.UNSIGNED_INT);
            } else{
                indexBuffer = this.createIndexBuffer(new Uint16Array(indices), bufferUsage, IndexDatatype.UNSIGNED_SHORT);
            }
        }

        return this.createVertexArray(vaAttributes, indexBuffer);
    };

    /**
     * DOC_TBA
     *
     * @memberof Context
     *
     * @see Context#pick
     */
    Context.prototype.createPickFramebuffer = function() {
        return new PickFramebuffer(this);
    };

    /**
     * Gets the object associated with a pick color.
     *
     * @memberof Context
     *
     * @param {Color} The pick color.
     *
     * @returns {Object} The object associated with the pick color, or undefined if no object is associated with that color.
     *
     * @exception {DeveloperError} pickColor is required.
     *
     * @example
     * var object = context.getObjectByPickColor(pickColor);
     *
     * @see Context#createPickId
     */
    Context.prototype.getObjectByPickColor = function(pickColor) {
        if (typeof pickColor === 'undefined') {
            throw new DeveloperError('pickColor is required.');
        }

        return this._pickObjects[pickColor.toRgba()];
    };

    function PickId(pickObjects, key, color) {
        this._pickObjects = pickObjects;
        this.key = key;
        this.color = color;
    }

    PickId.prototype.destroy = function() {
        delete this._pickObjects[this.key];
        return undefined;
    };

    /**
     * Creates a unique ID associated with the input object for use with color-buffer picking.
     * The ID has an RGBA color value unique to this context.  You must call destroy()
     * on the pick ID when destroying the input object.
     *
     * @memberof Context
     *
     * @param {Object} object The object to associate with the pick ID.
     *
     * @returns {Object} A PickId object with a <code>color</code> property.
     *
     * @exception {DeveloperError} object is required.
     * @exception {RuntimeError} Out of unique Pick IDs.
     *
     * @see Context#getObjectByPickColor
     *
     * @example
     * this._pickId = context.createPickId(this);
     */
    Context.prototype.createPickId = function(object) {
        if (typeof object === 'undefined') {
            throw new DeveloperError('object is required.');
        }

        // the increment and assignment have to be separate statements to
        // actually detect overflow in the Uint32 value
        ++this._nextPickColor[0];
        var key = this._nextPickColor[0];
        if (key === 0) {
            // In case of overflow
            throw new RuntimeError('Out of unique Pick IDs.');
        }

        this._pickObjects[key] = object;
        return new PickId(this._pickObjects, key, Color.fromRgba(key));
    };

    Context.prototype.isDestroyed = function() {
        return false;
    };

    Context.prototype.destroy = function() {
        // Destroy all objects in the cache that have a destroy method.
        var cache = this.cache;
        for (var property in cache) {
            if (cache.hasOwnProperty(property)) {
                var propertyValue = cache[property];
                if (typeof propertyValue.destroy !== 'undefined') {
                    propertyValue.destroy();
                }
            }
        }

        this._shaderCache = this._shaderCache.destroy();
        this._defaultTexture = this._defaultTexture && this._defaultTexture.destroy();
        this._defaultCubeMap = this._defaultCubeMap && this._defaultCubeMap.destroy();

        return destroyObject(this);
    };

    return Context;
});<|MERGE_RESOLUTION|>--- conflicted
+++ resolved
@@ -2203,13 +2203,9 @@
         var names = [];
         for (name in attributes) {
             // Attribute needs to have per-vertex values; not a constant value for all vertices.
-<<<<<<< HEAD
-            if (attributes.hasOwnProperty(name) && typeof attributes[name].values !== 'undefined') {
-=======
             if (attributes.hasOwnProperty(name) &&
                     typeof attributes[name] !== 'undefined' &&
                     typeof attributes[name].values !== 'undefined') {
->>>>>>> fd92e7fc
                 names.push(name);
 
                 if (attributes[name].componentDatatype === ComponentDatatype.DOUBLE) {
@@ -2454,11 +2450,7 @@
         var indexBuffer;
         var indices = geometry.indices;
         if (typeof indices !== 'undefined') {
-<<<<<<< HEAD
-            if ((Geometry.computeNumberOfVertices(geometry) > 64 * 1024) && this.getElementIndexUint()) {
-=======
             if ((Geometry.computeNumberOfVertices(geometry) > CesiumMath.SIXTY_FOUR_KILOBYTES) && this.getElementIndexUint()) {
->>>>>>> fd92e7fc
                 indexBuffer = this.createIndexBuffer(new Uint32Array(indices), bufferUsage, IndexDatatype.UNSIGNED_INT);
             } else{
                 indexBuffer = this.createIndexBuffer(new Uint16Array(indices), bufferUsage, IndexDatatype.UNSIGNED_SHORT);
