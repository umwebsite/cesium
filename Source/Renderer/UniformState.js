--- conflicted
+++ resolved
@@ -46,13 +46,8 @@
         this._viewportOrthographicMatrix = Matrix4.clone(Matrix4.IDENTITY);
         this._viewportTransformation = Matrix4.clone(Matrix4.IDENTITY);
 
-<<<<<<< HEAD
-        this._globeDepthTexture = undefined;
-
         this._boundingVolume = undefined;
 
-=======
->>>>>>> a0bd017a
         this._model = Matrix4.clone(Matrix4.IDENTITY);
         this._view = Matrix4.clone(Matrix4.IDENTITY);
         this._inverseView = Matrix4.clone(Matrix4.IDENTITY);
@@ -218,20 +213,6 @@
 
         /**
          * @memberof UniformState.prototype
-<<<<<<< HEAD
-         * @type {Texture}
-         */
-        globeDepthTexture : {
-            get : function() {
-                return this._globeDepthTexture;
-            },
-            set : function(texture) {
-                this._globeDepthTexture = texture;
-            }
-        },
-
-        /**
-         * @memberof UniformState.prototype
          * @type {BoundingSphere|undefined}
          */
         boundingVolume : {
@@ -247,8 +228,6 @@
 
         /**
          * @memberof UniformState.prototype
-=======
->>>>>>> a0bd017a
          * @type {Matrix4}
          */
         model : {
