define([
        '../Core/Check',
        '../Core/Color',
        '../Core/ColorGeometryInstanceAttribute',
        '../Core/defined',
        '../Core/destroyObject',
        '../Core/DeveloperError',
        '../Core/DistanceDisplayConditionGeometryInstanceAttribute',
        '../Core/EllipseGeometry',
        '../Core/EllipseOutlineGeometry',
        '../Core/GeometryInstance',
        '../Core/Iso8601',
        '../Core/ShowGeometryInstanceAttribute',
        '../Scene/GroundPrimitive',
        '../Scene/MaterialAppearance',
        '../Scene/PerInstanceColorAppearance',
        '../Scene/Primitive',
        './ColorMaterialProperty',
        './dynamicGeometryGetBoundingSphere',
        './GeometryUpdater',
        './MaterialProperty',
        './Property'
    ], function(
        Check,
        Color,
        ColorGeometryInstanceAttribute,
        defined,
        destroyObject,
        DeveloperError,
        DistanceDisplayConditionGeometryInstanceAttribute,
        EllipseGeometry,
        EllipseOutlineGeometry,
        GeometryInstance,
        Iso8601,
        ShowGeometryInstanceAttribute,
        GroundPrimitive,
        MaterialAppearance,
        PerInstanceColorAppearance,
        Primitive,
        ColorMaterialProperty,
        dynamicGeometryGetBoundingSphere,
        GeometryUpdater,
        MaterialProperty,
        Property) {
    'use strict';

<<<<<<< HEAD
    var defaultMaterial = new ColorMaterialProperty(Color.WHITE);
    var defaultShow = new ConstantProperty(true);
    var defaultFill = new ConstantProperty(true);
    var defaultOutline = new ConstantProperty(false);
    var defaultOutlineColor = new ConstantProperty(Color.BLACK);
    var defaultShadows = new ConstantProperty(ShadowMode.DISABLED);
    var defaultDistanceDisplayCondition = new ConstantProperty(new DistanceDisplayCondition());
=======
    var scratchColor = new Color();
>>>>>>> c12020ba

    function EllipseGeometryOptions(entity) {
        this.id = entity;
        this.vertexFormat = undefined;
        this.center = undefined;
        this.semiMajorAxis = undefined;
        this.semiMinorAxis = undefined;
        this.rotation = undefined;
        this.height = undefined;
        this.extrudedHeight = undefined;
        this.granularity = undefined;
        this.stRotation = undefined;
        this.numberOfVerticalLines = undefined;
    }

    /**
     * A {@link GeometryUpdater} for ellipses.
     * Clients do not normally create this class directly, but instead rely on {@link DataSourceDisplay}.
     * @alias EllipseGeometryUpdater
     * @constructor
     *
     * @param {Entity} entity The entity containing the geometry to be visualized.
     * @param {Scene} scene The scene where visualization is taking place.
     */
    function EllipseGeometryUpdater(entity, scene) {
        GeometryUpdater.call(this, {
            entity : entity,
            scene : scene,
            geometryOptions : new EllipseGeometryOptions(entity),
            geometryPropertyName : 'ellipse',
            observedPropertyNames : ['availability', 'position', 'ellipse']
        });
    }

    if (defined(Object.create)) {
        EllipseGeometryUpdater.prototype = Object.create(GeometryUpdater.prototype);
        EllipseGeometryUpdater.prototype.constructor = EllipseGeometryUpdater;
    }

    /**
     * Creates the geometry instance which represents the fill of the geometry.
     *
     * @param {JulianDate} time The time to use when retrieving initial attribute values.
     * @returns {GeometryInstance} The geometry instance representing the filled portion of the geometry.
     *
     * @exception {DeveloperError} This instance does not represent a filled geometry.
     */
    EllipseGeometryUpdater.prototype.createFillGeometryInstance = function(time) {
        //>>includeStart('debug', pragmas.debug);
        Check.defined('time', time);

        if (!this._fillEnabled) {
            throw new DeveloperError('This instance does not represent a filled geometry.');
        }
        //>>includeEnd('debug');

        var entity = this._entity;
        var isAvailable = entity.isAvailable(time);

        var attributes;

        var color;
        var show = new ShowGeometryInstanceAttribute(isAvailable && entity.isShowing && this._showProperty.getValue(time) && this._fillProperty.getValue(time));
        var distanceDisplayCondition = this._distanceDisplayConditionProperty.getValue(time);
        var distanceDisplayConditionAttribute = DistanceDisplayConditionGeometryInstanceAttribute.fromDistanceDisplayCondition(distanceDisplayCondition);
        if (this._materialProperty instanceof ColorMaterialProperty) {
            var currentColor = Color.WHITE;
            if (defined(this._materialProperty.color) && (this._materialProperty.color.isConstant || isAvailable)) {
                currentColor = this._materialProperty.color.getValue(time);
            }
            color = ColorGeometryInstanceAttribute.fromColor(currentColor);
            attributes = {
                show : show,
                distanceDisplayCondition : distanceDisplayConditionAttribute,
                color : color
            };
        } else {
            attributes = {
                show : show,
                distanceDisplayCondition : distanceDisplayConditionAttribute
            };
        }

        return new GeometryInstance({
            id : entity,
            geometry : new EllipseGeometry(this._options),
            attributes : attributes
        });
    };

    /**
     * Creates the geometry instance which represents the outline of the geometry.
     *
     * @param {JulianDate} time The time to use when retrieving initial attribute values.
     * @returns {GeometryInstance} The geometry instance representing the outline portion of the geometry.
     *
     * @exception {DeveloperError} This instance does not represent an outlined geometry.
     */
    EllipseGeometryUpdater.prototype.createOutlineGeometryInstance = function(time) {
        //>>includeStart('debug', pragmas.debug);
        Check.defined('time', time);

        if (!this._outlineEnabled) {
            throw new DeveloperError('This instance does not represent an outlined geometry.');
        }
        //>>includeEnd('debug');

        var entity = this._entity;
        var isAvailable = entity.isAvailable(time);
        var outlineColor = Property.getValueOrDefault(this._outlineColorProperty, time, Color.BLACK);
        var distanceDisplayCondition = this._distanceDisplayConditionProperty.getValue(time);

        return new GeometryInstance({
            id : entity,
            geometry : new EllipseOutlineGeometry(this._options),
            attributes : {
                show : new ShowGeometryInstanceAttribute(isAvailable && entity.isShowing && this._showProperty.getValue(time) && this._showOutlineProperty.getValue(time)),
                color : ColorGeometryInstanceAttribute.fromColor(outlineColor),
                distanceDisplayCondition : DistanceDisplayConditionGeometryInstanceAttribute.fromDistanceDisplayCondition(distanceDisplayCondition)
            }
        });
    };

    EllipseGeometryUpdater.prototype._isHidden = function(entity, ellipse) {
        var position = entity.position;

        return !defined(position) || !defined(ellipse.semiMajorAxis) || !defined(ellipse.semiMinorAxis) || GeometryUpdater.prototype._isHidden.call(this, entity, ellipse);
    };

    EllipseGeometryUpdater.prototype._isOnTerrain = function(entity, ellipse) {
        var isColorMaterial = this._materialProperty instanceof ColorMaterialProperty;

        return this._fillEnabled && !defined(ellipse.height) && !defined(ellipse.extrudedHeight) && isColorMaterial && GroundPrimitive.isSupported(this._scene);
    };

    EllipseGeometryUpdater.prototype._getIsClosed = function(entity, ellipse) {
        return defined(ellipse.extrudedHeight) || this._onTerrain;
    };

    EllipseGeometryUpdater.prototype._isDynamic = function(entity, ellipse) {
        return !entity.position.isConstant || //
               !ellipse.semiMajorAxis.isConstant || //
               !ellipse.semiMinorAxis.isConstant || //
               !Property.isConstant(ellipse.rotation) || //
               !Property.isConstant(ellipse.height) || //
               !Property.isConstant(ellipse.extrudedHeight) || //
               !Property.isConstant(ellipse.granularity) || //
               !Property.isConstant(ellipse.stRotation) || //
               !Property.isConstant(ellipse.outlineWidth) || //
               !Property.isConstant(ellipse.numberOfVerticalLines) || //
               (this._onTerrain && !Property.isConstant(this._materialProperty));
    };

    EllipseGeometryUpdater.prototype._setStaticOptions = function(entity, ellipse) {
        var rotation = ellipse.rotation;
        var height = ellipse.height;
        var extrudedHeight = ellipse.extrudedHeight;
        var granularity = ellipse.granularity;
        var stRotation = ellipse.stRotation;
        var numberOfVerticalLines = ellipse.numberOfVerticalLines;
        var isColorMaterial = this._materialProperty instanceof ColorMaterialProperty;

        var options = this._options;
        options.vertexFormat = isColorMaterial ? PerInstanceColorAppearance.VERTEX_FORMAT : MaterialAppearance.MaterialSupport.TEXTURED.vertexFormat;
        options.center = entity.position.getValue(Iso8601.MINIMUM_VALUE, options.center);
        options.semiMajorAxis = ellipse.semiMajorAxis.getValue(Iso8601.MINIMUM_VALUE, options.semiMajorAxis);
        options.semiMinorAxis = ellipse.semiMinorAxis.getValue(Iso8601.MINIMUM_VALUE, options.semiMinorAxis);
        options.rotation = defined(rotation) ? rotation.getValue(Iso8601.MINIMUM_VALUE) : undefined;
        options.height = defined(height) ? height.getValue(Iso8601.MINIMUM_VALUE) : undefined;
        options.extrudedHeight = defined(extrudedHeight) ? extrudedHeight.getValue(Iso8601.MINIMUM_VALUE) : undefined;
        options.granularity = defined(granularity) ? granularity.getValue(Iso8601.MINIMUM_VALUE) : undefined;
        options.stRotation = defined(stRotation) ? stRotation.getValue(Iso8601.MINIMUM_VALUE) : undefined;
        options.numberOfVerticalLines = defined(numberOfVerticalLines) ? numberOfVerticalLines.getValue(Iso8601.MINIMUM_VALUE) : undefined;
    };

    EllipseGeometryUpdater.DynamicGeometryUpdater = DynamicGeometryUpdater;

    /**
     * @private
     */
    function DynamicGeometryUpdater(geometryUpdater, primitives, groundPrimitives) {
        this._primitives = primitives;
        this._groundPrimitives = groundPrimitives;
        this._primitive = undefined;
        this._outlinePrimitive = undefined;
        this._geometryUpdater = geometryUpdater;
<<<<<<< HEAD
        this._options = geometryUpdater._options;
        this._material = {};
=======
        this._options = new EllipseGeometryOptions(geometryUpdater._entity);
>>>>>>> c12020ba
        this._entity = geometryUpdater._entity;
    }

    DynamicGeometryUpdater.prototype.update = function(time) {
        //>>includeStart('debug', pragmas.debug);
        Check.defined('time', time);
        //>>includeEnd('debug');

        var geometryUpdater = this._geometryUpdater;
        var onTerrain = geometryUpdater._onTerrain;

        var primitives = this._primitives;
        var groundPrimitives = this._groundPrimitives;
        if (onTerrain) {
            groundPrimitives.removeAndDestroy(this._primitive);
        } else {
            primitives.removeAndDestroy(this._primitive);
            primitives.removeAndDestroy(this._outlinePrimitive);
            this._outlinePrimitive = undefined;
        }
        this._primitive = undefined;


        var entity = this._entity;
        var ellipse = entity.ellipse;
        if (!entity.isShowing || !entity.isAvailable(time) || !Property.getValueOrDefault(ellipse.show, time, true)) {
            return;
        }

        var options = this._options;
        var center = Property.getValueOrUndefined(entity.position, time, options.center);
        var semiMajorAxis = Property.getValueOrUndefined(ellipse.semiMajorAxis, time);
        var semiMinorAxis = Property.getValueOrUndefined(ellipse.semiMinorAxis, time);
        if (!defined(center) || !defined(semiMajorAxis) || !defined(semiMinorAxis)) {
            return;
        }

        options.center = center;
        options.semiMajorAxis = semiMajorAxis;
        options.semiMinorAxis = semiMinorAxis;
        options.rotation = Property.getValueOrUndefined(ellipse.rotation, time);
        options.height = Property.getValueOrUndefined(ellipse.height, time);
        options.extrudedHeight = Property.getValueOrUndefined(ellipse.extrudedHeight, time);
        options.granularity = Property.getValueOrUndefined(ellipse.granularity, time);
        options.stRotation = Property.getValueOrUndefined(ellipse.stRotation, time);
        options.numberOfVerticalLines = Property.getValueOrUndefined(ellipse.numberOfVerticalLines, time);

        var shadows = this._geometryUpdater.shadowsProperty.getValue(time);

        if (Property.getValueOrDefault(ellipse.fill, time, true)) {
            var fillMaterialProperty = geometryUpdater.fillMaterialProperty;

            if (onTerrain) {
                options.vertexFormat = PerInstanceColorAppearance.VERTEX_FORMAT;
                this._primitive = groundPrimitives.add(new GroundPrimitive({
                    geometryInstances : this._geometryUpdater.createFillGeometryInstance(time),
                    asynchronous : false,
                    shadows : shadows
                }));
            } else {
                var isColorAppearance = geometryUpdater.fillMaterialProperty instanceof ColorMaterialProperty;
                var isClosed = defined(ellipse.extrudedHeight) || onTerrain;
                var appearance;
                if (isColorAppearance) {
                    appearance = new PerInstanceColorAppearance({
                        closed: isClosed
                    });
                } else {
                    var material = MaterialProperty.getValue(time, fillMaterialProperty, this._material);
                    appearance = new MaterialAppearance({
                        material : material,
                        translucent : material.isTranslucent(),
                        closed : isClosed
                    });
                }

                options.vertexFormat = appearance.vertexFormat;

                var fillInstance = this._geometryUpdater.createFillGeometryInstance(time);

                if (isColorAppearance) {
                    appearance.translucent = fillInstance.attributes.color.value[3] !== 255;
                }

                this._primitive = primitives.add(new Primitive({
                    geometryInstances : fillInstance,
                    appearance : appearance,
                    asynchronous : false,
                    shadows : shadows
                }));
            }
        }

        if (!onTerrain && Property.getValueOrDefault(ellipse.outline, time, false)) {
            var outlineInstance = this._geometryUpdater.createOutlineGeometryInstance(time);
            var outlineWidth = Property.getValueOrDefault(ellipse.outlineWidth, time, 1.0);

            this._outlinePrimitive = primitives.add(new Primitive({
                geometryInstances : outlineInstance,
                appearance : new PerInstanceColorAppearance({
                    flat : true,
                    translucent : outlineInstance.attributes.color.value[3] !== 255,
                    renderState : {
                        lineWidth : geometryUpdater._scene.clampLineWidth(outlineWidth)
                    }
                }),
                asynchronous : false,
                shadows : shadows
            }));
        }
    };

    DynamicGeometryUpdater.prototype.getBoundingSphere = function(result) {
        return dynamicGeometryGetBoundingSphere(this._entity, this._primitive, this._outlinePrimitive, result);
    };

    DynamicGeometryUpdater.prototype.isDestroyed = function() {
        return false;
    };

    DynamicGeometryUpdater.prototype.destroy = function() {
        var primitives = this._primitives;
        var groundPrimitives = this._groundPrimitives;
        if (this._geometryUpdater._onTerrain) {
            groundPrimitives.removeAndDestroy(this._primitive);
        } else {
            primitives.removeAndDestroy(this._primitive);
        }
        primitives.removeAndDestroy(this._outlinePrimitive);
        destroyObject(this);
    };

    return EllipseGeometryUpdater;
});<|MERGE_RESOLUTION|>--- conflicted
+++ resolved
@@ -44,17 +44,6 @@
         Property) {
     'use strict';
 
-<<<<<<< HEAD
-    var defaultMaterial = new ColorMaterialProperty(Color.WHITE);
-    var defaultShow = new ConstantProperty(true);
-    var defaultFill = new ConstantProperty(true);
-    var defaultOutline = new ConstantProperty(false);
-    var defaultOutlineColor = new ConstantProperty(Color.BLACK);
-    var defaultShadows = new ConstantProperty(ShadowMode.DISABLED);
-    var defaultDistanceDisplayCondition = new ConstantProperty(new DistanceDisplayCondition());
-=======
-    var scratchColor = new Color();
->>>>>>> c12020ba
 
     function EllipseGeometryOptions(entity) {
         this.id = entity;
@@ -241,12 +230,8 @@
         this._primitive = undefined;
         this._outlinePrimitive = undefined;
         this._geometryUpdater = geometryUpdater;
-<<<<<<< HEAD
         this._options = geometryUpdater._options;
         this._material = {};
-=======
-        this._options = new EllipseGeometryOptions(geometryUpdater._entity);
->>>>>>> c12020ba
         this._entity = geometryUpdater._entity;
     }
 
