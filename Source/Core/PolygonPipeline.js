--- conflicted
+++ resolved
@@ -789,85 +789,6 @@
                 innerRingsCopy.push(innerRing);
             }
 
-<<<<<<< HEAD
-            // Project points onto a tangent plane to find the mutually visible vertex.
-            var tangentPlane = EllipsoidTangentPlane.create(Ellipsoid.WGS84, outerRing);
-            var tangentOuterRing = (tangentPlane.projectPointsOntoPlane(outerRing));
-            var tangentInnerRings = [];
-            for (var i = 0; i < innerRings.length; i++)
-            {
-                tangentInnerRings.push(tangentPlane.projectPointsOntoPlane(innerRings[i]));
-            }
-
-            var visibleVertexIndex = PolygonPipeline._getMutuallyVisibleVertexIndex(tangentOuterRing, tangentInnerRings);
-            var innerRingIndex = PolygonPipeline._getRightmostRingIndex(tangentInnerRings);
-            var innerRingVertexIndex = PolygonPipeline._getRightmostVertexIndex(tangentInnerRings[innerRingIndex]);
-
-            var innerRing = innerRings[innerRingIndex];
-            var newPolygonVertices = [];
-
-            for (var i = 0; i < outerRing.length; i++)
-            {
-                newPolygonVertices.push(outerRing[i]);
-            }
-
-            var holeVerticesToAdd = [];
-
-            // If the rightmost inner vertex is not the starting and ending point of the ring,
-            // then some other point is duplicated in the inner ring and should be skipped once.
-            if (innerRingVertexIndex !== 0)
-            {
-                for (var j = 0; j <= innerRing.length; j++)
-                {
-                    var index = (j + innerRingVertexIndex) % innerRing.length;
-                    if (index != 0)
-                    {
-                        holeVerticesToAdd.push(innerRing[index]);
-                    }
-                }
-            }
-            else
-            {
-                for (var j = 0; j < innerRing.length; j++)
-                {
-                    holeVerticesToAdd.push(innerRing[(j + innerRingVertexIndex) % innerRing.length]);
-                }
-            }
-
-            var lastVisibleVertexIndex = newPolygonVertices.lastIndexOf(outerRing[visibleVertexIndex]);
-
-            holeVerticesToAdd.push(outerRing[lastVisibleVertexIndex]);
-
-            var front = newPolygonVertices.slice(0, lastVisibleVertexIndex + 1);
-            var back = newPolygonVertices.slice(lastVisibleVertexIndex + 1);
-            newPolygonVertices = front.concat(holeVerticesToAdd, back);
-
-            innerRings.splice(innerRingIndex, 1);
-
-            return newPolygonVertices;
-        },
-
-        /**
-         * Given a polygon defined by an outer ring with one or more inner rings (holes), return a single list of points representing
-         * a polygon defined by the outer ring with the inner holes removed. <code>innerRings</code> will be empty after execution.
-         *
-         * @param {Array} outerRing An array of Cartesian points defining the outer boundary of the polygon.
-         * @param {Array} innerRings An array of arrays of Cartesian points, where each array represents a hole in the polygon.
-         *
-         * @return A single list of Cartesian points defining the polygon, including the eliminated inner rings.
-         *
-         * @exception {DeveloperError} <code>outerRing</code> is required.
-         * @exception {DeveloperError} <code>outerRing</code> must not be empty.
-         * @exception {DeveloperError} <code>innerRings</code> is required.
-         *
-         * @example
-         * // Simplifying a polygon with multiple holes.
-         * outerRing = PolygonPipeline.eliminateHoles(outerRing, innerRings);
-         * polygon.setPositions(outerRing);
-         */
-        eliminateHoles : function(outerRing, innerRings) {
-=======
->>>>>>> 0a4e6a58
             var newPolygonVertices = outerRing;
             while (innerRingsCopy.length > 0) {
                 newPolygonVertices = eliminateHole(newPolygonVertices, innerRingsCopy);
