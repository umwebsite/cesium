--- conflicted
+++ resolved
@@ -433,36 +433,24 @@
 
     var scratchCartesian3 = new Cartesian3();
     /**
-<<<<<<< HEAD
-     * Calculate the nearest and farthest distances to the bounding sphere from position in direction.
-=======
      * The distances calculated by the vector from the center of the bounding sphere to position projected onto direction
      * plus/minus the radius of the bounding sphere.
      * <br>
      * If you imagine the infinite number of planes with normal direction, this computes the smallest distance to the
      * closest and farthest planes from position that intersect the bounding sphere.
->>>>>>> a8b211ac
      * @memberof BoundingSphere
      *
      * @param {BoundingSphere} sphere The bounding sphere to calculate the distance to.
      * @param {Cartesian3} position The position to calculate the distance from.
      * @param {Cartesian3} direction The direction from position.
      * @param {Cartesian2} [result] A Cartesian2 to store the nearest and farthest distances.
-<<<<<<< HEAD
-     * @return {Cartesian2} The nearest and farthest distances on the bounding sphere from position in direction.
-=======
      * @return {Interval} The nearest and farthest distances on the bounding sphere from position in direction.
->>>>>>> a8b211ac
      *
      * @exception {DeveloperError} sphere is required.
      * @exception {DeveloperError} position is required.
      * @exception {DeveloperError} direction is required.
      */
-<<<<<<< HEAD
-    BoundingSphere.distance = function(sphere, position, direction, result) {
-=======
     BoundingSphere.getPlaneDistances = function(sphere, position, direction, result) {
->>>>>>> a8b211ac
         if (typeof sphere === 'undefined') {
             throw new DeveloperError('sphere is required.');
         }
@@ -476,24 +464,15 @@
         }
 
         if (typeof result === 'undefined') {
-<<<<<<< HEAD
-            result = new Cartesian2();
-=======
             result = new Interval();
->>>>>>> a8b211ac
         }
 
         var toCenter = Cartesian3.subtract(sphere.center, position, scratchCartesian3);
         var proj = Cartesian3.multiplyByScalar(direction, direction.dot(toCenter), scratchCartesian3);
         var mag = proj.magnitude();
 
-<<<<<<< HEAD
-        result.x = mag - sphere.radius;
-        result.y = mag + sphere.radius;
-=======
         result.start = mag - sphere.radius;
         result.stop = mag + sphere.radius;
->>>>>>> a8b211ac
         return result;
     };
 
@@ -585,36 +564,23 @@
     };
 
     /**
-<<<<<<< HEAD
-     * Calculate the nearest and farthest distances to this bounding sphere from position in direction.
-=======
      * The distances calculated by the vector from the center of the bounding sphere to position projected onto direction
      * plus/minus the radius of the bounding sphere.
      * <br>
      * If you imagine the infinite number of planes with normal direction, this computes the smallest distance to the
      * closest and farthest planes from position that intersect the bounding sphere.
->>>>>>> a8b211ac
      * @memberof BoundingSphere
      *
      * @param {Cartesian3} position The position to calculate the distance from.
      * @param {Cartesian3} direction The direction from position.
      * @param {Cartesian2} [result] A Cartesian2 to store the nearest and farthest distances.
-<<<<<<< HEAD
-     * @return {Cartesian2} The nearest and farthest distances on the bounding sphere from position in direction.
-=======
      * @return {Interval} The nearest and farthest distances on the bounding sphere from position in direction.
->>>>>>> a8b211ac
      *
      * @exception {DeveloperError} position is required.
      * @exception {DeveloperError} direction is required.
      */
-<<<<<<< HEAD
-    BoundingSphere.prototype.distance = function(position, direction, result) {
-        return BoundingSphere.distance(this, position, direction, result);
-=======
     BoundingSphere.prototype.getPlaneDistances = function(position, direction, result) {
         return BoundingSphere.getPlaneDistances(this, position, direction, result);
->>>>>>> a8b211ac
     };
 
     /**
