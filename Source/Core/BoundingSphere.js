/*global define*/
define([
        './defaultValue',
        './defined',
        './DeveloperError',
        './Cartesian3',
        './Cartesian4',
        './Cartographic',
        './Ellipsoid',
        './GeographicProjection',
        './Intersect',
        './Interval',
        './Matrix4'
    ], function(
        defaultValue,
        defined,
        DeveloperError,
        Cartesian3,
        Cartesian4,
        Cartographic,
        Ellipsoid,
        GeographicProjection,
        Intersect,
        Interval,
        Matrix4) {
    "use strict";

    /**
     * A bounding sphere with a center and a radius.
     * @alias BoundingSphere
     * @constructor
     *
     * @param {Cartesian3} [center=Cartesian3.ZERO] The center of the bounding sphere.
     * @param {Number} [radius=0.0] The radius of the bounding sphere.
     *
     * @see AxisAlignedBoundingBox
     * @see BoundingRectangle
     */
    var BoundingSphere = function(center, radius) {
        /**
         * The center point of the sphere.
         * @type {Cartesian3}
         * @default {@link Cartesian3.ZERO}
         */
        this.center = Cartesian3.clone(defaultValue(center, Cartesian3.ZERO));

        /**
         * The radius of the sphere.
         * @type {Number}
         * @default 0.0
         */
        this.radius = defaultValue(radius, 0.0);
    };

    var fromPointsXMin = new Cartesian3();
    var fromPointsYMin = new Cartesian3();
    var fromPointsZMin = new Cartesian3();
    var fromPointsXMax = new Cartesian3();
    var fromPointsYMax = new Cartesian3();
    var fromPointsZMax = new Cartesian3();
    var fromPointsCurrentPos = new Cartesian3();
    var fromPointsScratch = new Cartesian3();
    var fromPointsRitterCenter = new Cartesian3();
    var fromPointsMinBoxPt = new Cartesian3();
    var fromPointsMaxBoxPt = new Cartesian3();
    var fromPointsNaiveCenterScratch = new Cartesian3();

    /**
     * Computes a tight-fitting bounding sphere enclosing a list of 3D Cartesian points.
     * The bounding sphere is computed by running two algorithms, a naive algorithm and
     * Ritter's algorithm. The smaller of the two spheres is used to ensure a tight fit.
     * @memberof BoundingSphere
     *
     * @param {Array} positions An array of points that the bounding sphere will enclose.  Each point must have <code>x</code>, <code>y</code>, and <code>z</code> properties.
     * @param {BoundingSphere} [result] The object onto which to store the result.
     * @returns {BoundingSphere} The modified result parameter or a new BoundingSphere instance if one was not provided.
     *
     * @see <a href='http://blogs.agi.com/insight3d/index.php/2008/02/04/a-bounding/'>Bounding Sphere computation article</a>
     */
    BoundingSphere.fromPoints = function(positions, result) {
        if (!defined(result)) {
            result = new BoundingSphere();
        }

        if (!defined(positions) || positions.length === 0) {
            result.center = Cartesian3.clone(Cartesian3.ZERO, result.center);
            result.radius = 0.0;
            return result;
        }

        var currentPos = Cartesian3.clone(positions[0], fromPointsCurrentPos);

        var xMin = Cartesian3.clone(currentPos, fromPointsXMin);
        var yMin = Cartesian3.clone(currentPos, fromPointsYMin);
        var zMin = Cartesian3.clone(currentPos, fromPointsZMin);

        var xMax = Cartesian3.clone(currentPos, fromPointsXMax);
        var yMax = Cartesian3.clone(currentPos, fromPointsYMax);
        var zMax = Cartesian3.clone(currentPos, fromPointsZMax);

        var numPositions = positions.length;
        for ( var i = 1; i < numPositions; i++) {
            Cartesian3.clone(positions[i], currentPos);

            var x = currentPos.x;
            var y = currentPos.y;
            var z = currentPos.z;

            // Store points containing the the smallest and largest components
            if (x < xMin.x) {
                Cartesian3.clone(currentPos, xMin);
            }

            if (x > xMax.x) {
                Cartesian3.clone(currentPos, xMax);
            }

            if (y < yMin.y) {
                Cartesian3.clone(currentPos, yMin);
            }

            if (y > yMax.y) {
                Cartesian3.clone(currentPos, yMax);
            }

            if (z < zMin.z) {
                Cartesian3.clone(currentPos, zMin);
            }

            if (z > zMax.z) {
                Cartesian3.clone(currentPos, zMax);
            }
        }

        // Compute x-, y-, and z-spans (Squared distances b/n each component's min. and max.).
        var xSpan = Cartesian3.magnitudeSquared(Cartesian3.subtract(xMax, xMin, fromPointsScratch));
        var ySpan = Cartesian3.magnitudeSquared(Cartesian3.subtract(yMax, yMin, fromPointsScratch));
        var zSpan = Cartesian3.magnitudeSquared(Cartesian3.subtract(zMax, zMin, fromPointsScratch));

        // Set the diameter endpoints to the largest span.
        var diameter1 = xMin;
        var diameter2 = xMax;
        var maxSpan = xSpan;
        if (ySpan > maxSpan) {
            maxSpan = ySpan;
            diameter1 = yMin;
            diameter2 = yMax;
        }
        if (zSpan > maxSpan) {
            maxSpan = zSpan;
            diameter1 = zMin;
            diameter2 = zMax;
        }

        // Calculate the center of the initial sphere found by Ritter's algorithm
        var ritterCenter = fromPointsRitterCenter;
        ritterCenter.x = (diameter1.x + diameter2.x) * 0.5;
        ritterCenter.y = (diameter1.y + diameter2.y) * 0.5;
        ritterCenter.z = (diameter1.z + diameter2.z) * 0.5;

        // Calculate the radius of the initial sphere found by Ritter's algorithm
        var radiusSquared = Cartesian3.magnitudeSquared(Cartesian3.subtract(diameter2, ritterCenter, fromPointsScratch));
        var ritterRadius = Math.sqrt(radiusSquared);

        // Find the center of the sphere found using the Naive method.
        var minBoxPt = fromPointsMinBoxPt;
        minBoxPt.x = xMin.x;
        minBoxPt.y = yMin.y;
        minBoxPt.z = zMin.z;

        var maxBoxPt = fromPointsMaxBoxPt;
        maxBoxPt.x = xMax.x;
        maxBoxPt.y = yMax.y;
        maxBoxPt.z = zMax.z;

        var naiveCenter = Cartesian3.multiplyByScalar(Cartesian3.add(minBoxPt, maxBoxPt, fromPointsScratch), 0.5, fromPointsNaiveCenterScratch);

        // Begin 2nd pass to find naive radius and modify the ritter sphere.
        var naiveRadius = 0;
        for (i = 0; i < numPositions; i++) {
            Cartesian3.clone(positions[i], currentPos);

            // Find the furthest point from the naive center to calculate the naive radius.
            var r = Cartesian3.magnitude(Cartesian3.subtract(currentPos, naiveCenter, fromPointsScratch));
            if (r > naiveRadius) {
                naiveRadius = r;
            }

            // Make adjustments to the Ritter Sphere to include all points.
            var oldCenterToPointSquared = Cartesian3.magnitudeSquared(Cartesian3.subtract(currentPos, ritterCenter, fromPointsScratch));
            if (oldCenterToPointSquared > radiusSquared) {
                var oldCenterToPoint = Math.sqrt(oldCenterToPointSquared);
                // Calculate new radius to include the point that lies outside
                ritterRadius = (ritterRadius + oldCenterToPoint) * 0.5;
                radiusSquared = ritterRadius * ritterRadius;
                // Calculate center of new Ritter sphere
                var oldToNew = oldCenterToPoint - ritterRadius;
                ritterCenter.x = (ritterRadius * ritterCenter.x + oldToNew * currentPos.x) / oldCenterToPoint;
                ritterCenter.y = (ritterRadius * ritterCenter.y + oldToNew * currentPos.y) / oldCenterToPoint;
                ritterCenter.z = (ritterRadius * ritterCenter.z + oldToNew * currentPos.z) / oldCenterToPoint;
            }
        }

        if (ritterRadius < naiveRadius) {
            Cartesian3.clone(ritterCenter, result.center);
            result.radius = ritterRadius;
        } else {
            Cartesian3.clone(naiveCenter, result.center);
            result.radius = naiveRadius;
        }

        return result;
    };

    var defaultProjection = new GeographicProjection();
    var fromExtent2DLowerLeft = new Cartesian3();
    var fromExtent2DUpperRight = new Cartesian3();
    var fromExtent2DSouthwest = new Cartographic();
    var fromExtent2DNortheast = new Cartographic();

    /**
     * Computes a bounding sphere from an extent projected in 2D.
     *
     * @memberof BoundingSphere
     *
     * @param {Extent} extent The extent around which to create a bounding sphere.
     * @param {Object} [projection=GeographicProjection] The projection used to project the extent into 2D.
     * @param {BoundingSphere} [result] The object onto which to store the result.
     * @returns {BoundingSphere} The modified result parameter or a new BoundingSphere instance if none was provided.
     */
    BoundingSphere.fromExtent2D = function(extent, projection, result) {
        return BoundingSphere.fromExtentWithHeights2D(extent, projection, 0.0, 0.0, result);
    };

    /**
     * Computes a bounding sphere from an extent projected in 2D.  The bounding sphere accounts for the
     * object's minimum and maximum heights over the extent.
     *
     * @memberof BoundingSphere
     *
     * @param {Extent} extent The extent around which to create a bounding sphere.
     * @param {Object} [projection=GeographicProjection] The projection used to project the extent into 2D.
     * @param {Number} [minimumHeight=0.0] The minimum height over the extent.
     * @param {Number} [maximumHeight=0.0] The maximum height over the extent.
     * @param {BoundingSphere} [result] The object onto which to store the result.
     * @returns {BoundingSphere} The modified result parameter or a new BoundingSphere instance if none was provided.
     */
    BoundingSphere.fromExtentWithHeights2D = function(extent, projection, minimumHeight, maximumHeight, result) {
        if (!defined(result)) {
            result = new BoundingSphere();
        }

        if (!defined(extent)) {
            result.center = Cartesian3.clone(Cartesian3.ZERO, result.center);
            result.radius = 0.0;
            return result;
        }

        projection = defaultValue(projection, defaultProjection);

        extent.getSouthwest(fromExtent2DSouthwest);
        fromExtent2DSouthwest.height = minimumHeight;
        extent.getNortheast(fromExtent2DNortheast);
        fromExtent2DNortheast.height = maximumHeight;

        var lowerLeft = projection.project(fromExtent2DSouthwest, fromExtent2DLowerLeft);
        var upperRight = projection.project(fromExtent2DNortheast, fromExtent2DUpperRight);

        var width = upperRight.x - lowerLeft.x;
        var height = upperRight.y - lowerLeft.y;
        var elevation = upperRight.z - lowerLeft.z;

        result.radius = Math.sqrt(width * width + height * height + elevation * elevation) * 0.5;
        var center = result.center;
        center.x = lowerLeft.x + width * 0.5;
        center.y = lowerLeft.y + height * 0.5;
        center.z = lowerLeft.z + elevation * 0.5;
        return result;
    };

    var fromExtent3DScratch = [];

    /**
     * Computes a bounding sphere from an extent in 3D. The bounding sphere is created using a subsample of points
     * on the ellipsoid and contained in the extent. It may not be accurate for all extents on all types of ellipsoids.
     * @memberof BoundingSphere
     *
     * @param {Extent} extent The valid extent used to create a bounding sphere.
     * @param {Ellipsoid} [ellipsoid=Ellipsoid.WGS84] The ellipsoid used to determine positions of the extent.
     * @param {Number} [surfaceHeight=0.0] The height above the surface of the ellipsoid.
     * @param {BoundingSphere} [result] The object onto which to store the result.
     * @returns {BoundingSphere} The modified result parameter or a new BoundingSphere instance if none was provided.
     */
    BoundingSphere.fromExtent3D = function(extent, ellipsoid, surfaceHeight, result) {
        ellipsoid = defaultValue(ellipsoid, Ellipsoid.WGS84);
        surfaceHeight = defaultValue(surfaceHeight, 0.0);

        var positions;
        if (defined(extent)) {
            positions = extent.subsample(ellipsoid, surfaceHeight, fromExtent3DScratch);
        }

        return BoundingSphere.fromPoints(positions, result);
    };

    /**
     * Computes a tight-fitting bounding sphere enclosing a list of 3D points, where the points are
     * stored in a flat array in X, Y, Z, order.  The bounding sphere is computed by running two
     * algorithms, a naive algorithm and Ritter's algorithm. The smaller of the two spheres is used to
     * ensure a tight fit.
     *
     * @memberof BoundingSphere
     *
     * @param {Array} positions An array of points that the bounding sphere will enclose.  Each point
     *        is formed from three elements in the array in the order X, Y, Z.
     * @param {Cartesian3} [center=Cartesian3.ZERO] The position to which the positions are relative, which need not be the
     *        origin of the coordinate system.  This is useful when the positions are to be used for
     *        relative-to-center (RTC) rendering.
     * @param {Number} [stride=3] The number of array elements per vertex.  It must be at least 3, but it may
     *        be higher.  Regardless of the value of this parameter, the X coordinate of the first position
     *        is at array index 0, the Y coordinate is at array index 1, and the Z coordinate is at array index
     *        2.  When stride is 3, the X coordinate of the next position then begins at array index 3.  If
     *        the stride is 5, however, two array elements are skipped and the next position begins at array
     *        index 5.
     * @param {BoundingSphere} [result] The object onto which to store the result.
     * @returns {BoundingSphere} The modified result parameter or a new BoundingSphere instance if one was not provided.
     *
     * @see <a href='http://blogs.agi.com/insight3d/index.php/2008/02/04/a-bounding/'>Bounding Sphere computation article</a>
     *
     * @example
     * // Compute the bounding sphere from 3 positions, each specified relative to a center.
     * // In addition to the X, Y, and Z coordinates, the points array contains two additional
     * // elements per point which are ignored for the purpose of computing the bounding sphere.
     * var center = new Cartesian3(1.0, 2.0, 3.0);
     * var points = [1.0, 2.0, 3.0, 0.1, 0.2,
     *               4.0, 5.0, 6.0, 0.1, 0.2,
     *               7.0, 8.0, 9.0, 0.1, 0.2];
     * var sphere = BoundingSphere.fromVertices(points, center, 5);
     */
    BoundingSphere.fromVertices = function(positions, center, stride, result) {
        if (!defined(result)) {
            result = new BoundingSphere();
        }

        if (!defined(positions) || positions.length === 0) {
            result.center = Cartesian3.clone(Cartesian3.ZERO, result.center);
            result.radius = 0.0;
            return result;
        }

        center = defaultValue(center, Cartesian3.ZERO);

        stride = defaultValue(stride, 3);

        if (stride < 3) {
            throw new DeveloperError('stride must be 3 or greater.');
        }

        var currentPos = fromPointsCurrentPos;
        currentPos.x = positions[0] + center.x;
        currentPos.y = positions[1] + center.y;
        currentPos.z = positions[2] + center.z;

        var xMin = Cartesian3.clone(currentPos, fromPointsXMin);
        var yMin = Cartesian3.clone(currentPos, fromPointsYMin);
        var zMin = Cartesian3.clone(currentPos, fromPointsZMin);

        var xMax = Cartesian3.clone(currentPos, fromPointsXMax);
        var yMax = Cartesian3.clone(currentPos, fromPointsYMax);
        var zMax = Cartesian3.clone(currentPos, fromPointsZMax);

        var numElements = positions.length;
        for (var i = 0; i < numElements; i += stride) {
            var x = positions[i] + center.x;
            var y = positions[i + 1] + center.y;
            var z = positions[i + 2] + center.z;

            currentPos.x = x;
            currentPos.y = y;
            currentPos.z = z;

            // Store points containing the the smallest and largest components
            if (x < xMin.x) {
                Cartesian3.clone(currentPos, xMin);
            }

            if (x > xMax.x) {
                Cartesian3.clone(currentPos, xMax);
            }

            if (y < yMin.y) {
                Cartesian3.clone(currentPos, yMin);
            }

            if (y > yMax.y) {
                Cartesian3.clone(currentPos, yMax);
            }

            if (z < zMin.z) {
                Cartesian3.clone(currentPos, zMin);
            }

            if (z > zMax.z) {
                Cartesian3.clone(currentPos, zMax);
            }
        }

        // Compute x-, y-, and z-spans (Squared distances b/n each component's min. and max.).
        var xSpan = Cartesian3.magnitudeSquared(Cartesian3.subtract(xMax, xMin, fromPointsScratch));
        var ySpan = Cartesian3.magnitudeSquared(Cartesian3.subtract(yMax, yMin, fromPointsScratch));
        var zSpan = Cartesian3.magnitudeSquared(Cartesian3.subtract(zMax, zMin, fromPointsScratch));

        // Set the diameter endpoints to the largest span.
        var diameter1 = xMin;
        var diameter2 = xMax;
        var maxSpan = xSpan;
        if (ySpan > maxSpan) {
            maxSpan = ySpan;
            diameter1 = yMin;
            diameter2 = yMax;
        }
        if (zSpan > maxSpan) {
            maxSpan = zSpan;
            diameter1 = zMin;
            diameter2 = zMax;
        }

        // Calculate the center of the initial sphere found by Ritter's algorithm
        var ritterCenter = fromPointsRitterCenter;
        ritterCenter.x = (diameter1.x + diameter2.x) * 0.5;
        ritterCenter.y = (diameter1.y + diameter2.y) * 0.5;
        ritterCenter.z = (diameter1.z + diameter2.z) * 0.5;

        // Calculate the radius of the initial sphere found by Ritter's algorithm
        var radiusSquared = Cartesian3.magnitudeSquared(Cartesian3.subtract(diameter2, ritterCenter, fromPointsScratch));
        var ritterRadius = Math.sqrt(radiusSquared);

        // Find the center of the sphere found using the Naive method.
        var minBoxPt = fromPointsMinBoxPt;
        minBoxPt.x = xMin.x;
        minBoxPt.y = yMin.y;
        minBoxPt.z = zMin.z;

        var maxBoxPt = fromPointsMaxBoxPt;
        maxBoxPt.x = xMax.x;
        maxBoxPt.y = yMax.y;
        maxBoxPt.z = zMax.z;

        var naiveCenter = Cartesian3.multiplyByScalar(Cartesian3.add(minBoxPt, maxBoxPt, fromPointsScratch), 0.5, fromPointsNaiveCenterScratch);

        // Begin 2nd pass to find naive radius and modify the ritter sphere.
        var naiveRadius = 0;
        for (i = 0; i < numElements; i += stride) {
            currentPos.x = positions[i] + center.x;
            currentPos.y = positions[i + 1] + center.y;
            currentPos.z = positions[i + 2] + center.z;

            // Find the furthest point from the naive center to calculate the naive radius.
            var r = Cartesian3.magnitude(Cartesian3.subtract(currentPos, naiveCenter, fromPointsScratch));
            if (r > naiveRadius) {
                naiveRadius = r;
            }

            // Make adjustments to the Ritter Sphere to include all points.
            var oldCenterToPointSquared = Cartesian3.magnitudeSquared(Cartesian3.subtract(currentPos, ritterCenter, fromPointsScratch));
            if (oldCenterToPointSquared > radiusSquared) {
                var oldCenterToPoint = Math.sqrt(oldCenterToPointSquared);
                // Calculate new radius to include the point that lies outside
                ritterRadius = (ritterRadius + oldCenterToPoint) * 0.5;
                radiusSquared = ritterRadius * ritterRadius;
                // Calculate center of new Ritter sphere
                var oldToNew = oldCenterToPoint - ritterRadius;
                ritterCenter.x = (ritterRadius * ritterCenter.x + oldToNew * currentPos.x) / oldCenterToPoint;
                ritterCenter.y = (ritterRadius * ritterCenter.y + oldToNew * currentPos.y) / oldCenterToPoint;
                ritterCenter.z = (ritterRadius * ritterCenter.z + oldToNew * currentPos.z) / oldCenterToPoint;
            }
        }

        if (ritterRadius < naiveRadius) {
            Cartesian3.clone(ritterCenter, result.center);
            result.radius = ritterRadius;
        } else {
            Cartesian3.clone(naiveCenter, result.center);
            result.radius = naiveRadius;
        }

        return result;
    };

    /**
     * Computes a bounding sphere from the corner points of an axis-aligned bounding box.  The sphere
     * tighly and fully encompases the box.
     *
     * @memberof BoundingSphere
     *
     * @param {Number} [corner] The minimum height over the extent.
     * @param {Number} [oppositeCorner] The maximum height over the extent.
     * @param {BoundingSphere} [result] The object onto which to store the result.
     *
     * @returns {BoundingSphere} The modified result parameter or a new BoundingSphere instance if none was provided.
     *
     * @exception {DeveloperError} corner and oppositeCorner are required.
     *
     * @example
     * // Create a bounding sphere around the unit cube
     * var sphere = BoundingSphere.fromCornerPoints(new Cartesian3(-0.5, -0.5, -0.5), new Cartesian3(0.5, 0.5, 0.5));
     */
    BoundingSphere.fromCornerPoints = function(corner, oppositeCorner, result) {
        if (!defined(corner) || !defined(oppositeCorner)) {
            throw new DeveloperError('corner and oppositeCorner are required.');
        }

        if (!defined(result)) {
            result = new BoundingSphere();
        }

        var center = result.center;
        Cartesian3.add(corner, oppositeCorner, center);
        Cartesian3.multiplyByScalar(center, 0.5, center);
        result.radius = Cartesian3.distance(center, oppositeCorner);
        return result;
    };

    /**
     * Creates a bounding sphere encompassing an ellipsoid.
     *
     * @memberof BoundingSphere
     *
     * @param {Ellipsoid} ellipsoid The ellipsoid around which to create a bounding sphere.
     * @param {BoundingSphere} [result] The object onto which to store the result.
     *
     * @returns {BoundingSphere} The modified result parameter or a new BoundingSphere instance if none was provided.
     *
     * @exception {DeveloperError} ellipsoid is required.
     *
     * @example
     * var boundingSphere = BoundingSphere.fromEllipsoid(ellipsoid);
     */
    BoundingSphere.fromEllipsoid = function(ellipsoid, result) {
        if (!defined(ellipsoid)) {
            throw new DeveloperError('ellipsoid is required.');
        }

        if (!defined(result)) {
            result = new BoundingSphere();
        }

        Cartesian3.clone(Cartesian3.ZERO, result.center);
        result.radius = ellipsoid.getMaximumRadius();
        return result;
    };

    /**
     * Duplicates a BoundingSphere instance.
     * @memberof BoundingSphere
     *
     * @param {BoundingSphere} sphere The bounding sphere to duplicate.
     * @param {BoundingSphere} [result] The object onto which to store the result.
     * @returns {BoundingSphere} The modified result parameter or a new BoundingSphere instance if none was provided. (Returns undefined if sphere is undefined)
     */
    BoundingSphere.clone = function(sphere, result) {
        if (!defined(sphere)) {
            return undefined;
        }

        if (!defined(result)) {
            return new BoundingSphere(sphere.center, sphere.radius);
        }

        result.center = Cartesian3.clone(sphere.center, result.center);
        result.radius = sphere.radius;
        return result;
    };

    var unionScratch = new Cartesian3();
    var unionScratchCenter = new Cartesian3();
    /**
     * Computes a bounding sphere that contains both the left and right bounding spheres.
     * @memberof BoundingSphere
     *
     * @param {BoundingSphere} left A sphere to enclose in a bounding sphere.
     * @param {BoundingSphere} right A sphere to enclose in a bounding sphere.
     * @param {BoundingSphere} [result] The object onto which to store the result.
     * @returns {BoundingSphere} The modified result parameter or a new BoundingSphere instance if none was provided.
     *
     * @exception {DeveloperError} left is required.
     * @exception {DeveloperError} right is required.
     */
    BoundingSphere.union = function(left, right, result) {
        if (!defined(left)) {
            throw new DeveloperError('left is required.');
        }

        if (!defined(right)) {
            throw new DeveloperError('right is required.');
        }

        if (!defined(result)) {
            result = new BoundingSphere();
        }

        var leftCenter = left.center;
        var rightCenter = right.center;

        Cartesian3.add(leftCenter, rightCenter, unionScratchCenter);
        var center = Cartesian3.multiplyByScalar(unionScratchCenter, 0.5, unionScratchCenter);

        var radius1 = Cartesian3.magnitude(Cartesian3.subtract(leftCenter, center, unionScratch)) + left.radius;
        var radius2 = Cartesian3.magnitude(Cartesian3.subtract(rightCenter, center, unionScratch)) + right.radius;

        result.radius = Math.max(radius1, radius2);
        Cartesian3.clone(center, result.center);

        return result;
    };

    var expandScratch = new Cartesian3();
    /**
     * Computes a bounding sphere by enlarging the provided sphere to contain the provided point.
     * @memberof BoundingSphere
     *
     * @param {BoundingSphere} sphere A sphere to expand.
     * @param {Cartesian3} point A point to enclose in a bounding sphere.
     * @param {BoundingSphere} [result] The object onto which to store the result.
     * @returns {BoundingSphere} The modified result parameter or a new BoundingSphere instance if none was provided.
     *
     * @exception {DeveloperError} sphere is required.
     * @exception {DeveloperError} point is required.
     */
    BoundingSphere.expand = function(sphere, point, result) {
        if (!defined(sphere)) {
            throw new DeveloperError('sphere is required.');
        }

        if (!defined(point)) {
            throw new DeveloperError('point is required.');
        }

        result = BoundingSphere.clone(sphere, result);

        var radius = Cartesian3.magnitude(Cartesian3.subtract(point, result.center, expandScratch));
        if (radius > result.radius) {
            result.radius = radius;
        }

        return result;
    };

    /**
     * Determines which side of a plane a sphere is located.
     * @memberof BoundingSphere
     *
     * @param {BoundingSphere} sphere The bounding sphere to test.
     * @param {Cartesian4} plane The coefficients of the plane in the for ax + by + cz + d = 0
     *                           where the coefficients a, b, c, and d are the components x, y, z,
     *                           and w of the {Cartesian4}, respectively.
     * @returns {Intersect} {Intersect.INSIDE} if the entire sphere is on the side of the plane the normal
     *                     is pointing, {Intersect.OUTSIDE} if the entire sphere is on the opposite side,
     *                     and {Intersect.INTERSETING} if the sphere intersects the plane.
     *
     * @exception {DeveloperError} sphere is required.
     * @exception {DeveloperError} plane is required.
     */
    BoundingSphere.intersect = function(sphere, plane) {
        if (!defined(sphere)) {
            throw new DeveloperError('sphere is required.');
        }

        if (!defined(plane)) {
            throw new DeveloperError('plane is required.');
        }

        var center = sphere.center;
        var radius = sphere.radius;
        var distanceToPlane = Cartesian3.dot(plane, center) + plane.w;

        if (distanceToPlane < -radius) {
            // The center point is negative side of the plane normal
            return Intersect.OUTSIDE;
        } else if (distanceToPlane < radius) {
            // The center point is positive side of the plane, but radius extends beyond it; partial overlap
            return Intersect.INTERSECTING;
        }
        return Intersect.INSIDE;
    };

<<<<<<< HEAD
    var transformCart4 = Cartesian4.UNIT_W.clone();
    var columnScratch = new Cartesian3();
=======
    var transformCart4 = Cartesian4.clone(Cartesian4.UNIT_W);
>>>>>>> ea62fd4f
    /**
     * Applies a 4x4 affine transformation matrix to a bounding sphere.
     * @memberof BoundingSphere
     *
     * @param {BoundingSphere} sphere The bounding sphere to apply the transformation to.
     * @param {Matrix4} transform The transformation matrix to apply to the bounding sphere.
     * @param {BoundingSphere} [result] The object onto which to store the result.
     * @returns {BoundingSphere} The modified result parameter or a new BoundingSphere instance if none was provided.
     *
     * @exception {DeveloperError} sphere is required.
     * @exception {DeveloperError} transform is required.
     */
    BoundingSphere.transform = function(sphere, transform, result) {
        if (!defined(sphere)) {
            throw new DeveloperError('sphere is required.');
        }

        if (!defined(transform)) {
            throw new DeveloperError('transform is required.');
        }

        if (!defined(result)) {
            result = new BoundingSphere();
        }

        Matrix4.multiplyByPoint(transform, sphere.center, transformCart4);

        result.center = Cartesian3.clone(transformCart4, result.center);
        result.radius = Math.max(Cartesian3.magnitude(Matrix4.getColumn(transform, 0, columnScratch)),
                Cartesian3.magnitude(Matrix4.getColumn(transform, 1, columnScratch)),
                Cartesian3.magnitude(Matrix4.getColumn(transform, 2, columnScratch))) * sphere.radius;

        return result;
    };

    var scratchCartesian3 = new Cartesian3();
    /**
     * The distances calculated by the vector from the center of the bounding sphere to position projected onto direction
     * plus/minus the radius of the bounding sphere.
     * <br>
     * If you imagine the infinite number of planes with normal direction, this computes the smallest distance to the
     * closest and farthest planes from position that intersect the bounding sphere.
     * @memberof BoundingSphere
     *
     * @param {BoundingSphere} sphere The bounding sphere to calculate the distance to.
     * @param {Cartesian3} position The position to calculate the distance from.
     * @param {Cartesian3} direction The direction from position.
     * @param {Cartesian2} [result] A Cartesian2 to store the nearest and farthest distances.
     * @returns {Interval} The nearest and farthest distances on the bounding sphere from position in direction.
     *
     * @exception {DeveloperError} sphere is required.
     * @exception {DeveloperError} position is required.
     * @exception {DeveloperError} direction is required.
     */
    BoundingSphere.getPlaneDistances = function(sphere, position, direction, result) {
        if (!defined(sphere)) {
            throw new DeveloperError('sphere is required.');
        }

        if (!defined(position)) {
            throw new DeveloperError('position is required.');
        }

        if (!defined(direction)) {
            throw new DeveloperError('direction is required.');
        }

        if (!defined(result)) {
            result = new Interval();
        }

        var toCenter = Cartesian3.subtract(sphere.center, position, scratchCartesian3);
        var proj = Cartesian3.multiplyByScalar(direction, Cartesian3.dot(direction, toCenter), scratchCartesian3);
        var mag = Cartesian3.magnitude(proj);

        result.start = mag - sphere.radius;
        result.stop = mag + sphere.radius;
        return result;
    };

    var projectTo2DNormalScratch = new Cartesian3();
    var projectTo2DEastScratch = new Cartesian3();
    var projectTo2DNorthScratch = new Cartesian3();
    var projectTo2DWestScratch = new Cartesian3();
    var projectTo2DSouthScratch = new Cartesian3();
    var projectTo2DCartographicScratch = new Cartographic();
    var projectTo2DPositionsScratch = new Array(8);
    for (var n = 0; n < 8; ++n) {
        projectTo2DPositionsScratch[n] = new Cartesian3();
    }
    var projectTo2DProjection = new GeographicProjection();
    /**
     * Creates a bounding sphere in 2D from a bounding sphere in 3D world coordinates.
     * @memberof BoundingSphere
     *
     * @param {BoundingSphere} sphere The bounding sphere to transform to 2D.
     * @param {Object} [projection=GeographicProjection] The projection to 2D.
     * @param {BoundingSphere} [result] The object onto which to store the result.
     * @returns {BoundingSphere} The modified result parameter or a new BoundingSphere instance if none was provided.
     *
     * @exception {DeveloperError} sphere is required.
     */
    BoundingSphere.projectTo2D = function(sphere, projection, result) {
        if (!defined(sphere)) {
            throw new DeveloperError('sphere is required.');
        }

        projection = defaultValue(projection, projectTo2DProjection);

        var ellipsoid = projection.getEllipsoid();
        var center = sphere.center;
        var radius = sphere.radius;

        var normal = ellipsoid.geodeticSurfaceNormal(center, projectTo2DNormalScratch);
        var east = Cartesian3.cross(Cartesian3.UNIT_Z, normal, projectTo2DEastScratch);
        Cartesian3.normalize(east, east);
        var north = Cartesian3.cross(normal, east, projectTo2DNorthScratch);
        Cartesian3.normalize(north, north);

        Cartesian3.multiplyByScalar(normal, radius, normal);
        Cartesian3.multiplyByScalar(north, radius, north);
        Cartesian3.multiplyByScalar(east, radius, east);

        var south = Cartesian3.negate(north, projectTo2DSouthScratch);
        var west = Cartesian3.negate(east, projectTo2DWestScratch);

        var positions = projectTo2DPositionsScratch;

        // top NE corner
        var corner = positions[0];
        Cartesian3.add(normal, north, corner);
        Cartesian3.add(corner, east, corner);

        // top NW corner
        corner = positions[1];
        Cartesian3.add(normal, north, corner);
        Cartesian3.add(corner, west, corner);

        // top SW corner
        corner = positions[2];
        Cartesian3.add(normal, south, corner);
        Cartesian3.add(corner, west, corner);

        // top SE corner
        corner = positions[3];
        Cartesian3.add(normal, south, corner);
        Cartesian3.add(corner, east, corner);

        Cartesian3.negate(normal, normal);

        // bottom NE corner
        corner = positions[4];
        Cartesian3.add(normal, north, corner);
        Cartesian3.add(corner, east, corner);

        // bottom NW corner
        corner = positions[5];
        Cartesian3.add(normal, north, corner);
        Cartesian3.add(corner, west, corner);

        // bottom SW corner
        corner = positions[6];
        Cartesian3.add(normal, south, corner);
        Cartesian3.add(corner, west, corner);

        // bottom SE corner
        corner = positions[7];
        Cartesian3.add(normal, south, corner);
        Cartesian3.add(corner, east, corner);

        var length = positions.length;
        for (var i = 0; i < length; ++i) {
            var position = positions[i];
            Cartesian3.add(center, position, position);
            var cartographic = ellipsoid.cartesianToCartographic(position, projectTo2DCartographicScratch);
            projection.project(cartographic, position);
        }

        result = BoundingSphere.fromPoints(positions, result);

        // swizzle center components
        center = result.center;
        var x = center.x;
        var y = center.y;
        var z = center.z;
        center.x = z;
        center.y = x;
        center.z = y;

        return result;
    };

    /**
     * Compares the provided BoundingSphere componentwise and returns
     * <code>true</code> if they are equal, <code>false</code> otherwise.
     * @memberof BoundingSphere
     *
     * @param {BoundingSphere} [left] The first BoundingSphere.
     * @param {BoundingSphere} [right] The second BoundingSphere.
     * @returns {Boolean} <code>true</code> if left and right are equal, <code>false</code> otherwise.
     */
    BoundingSphere.equals = function(left, right) {
        return (left === right) ||
               ((defined(left)) &&
                (defined(right)) &&
                Cartesian3.equals(left.center, right.center) &&
                left.radius === right.radius);
    };

    /**
     * Duplicates this BoundingSphere instance.
     * @memberof BoundingSphere
     *
     * @param {BoundingSphere} [result] The object onto which to store the result.
     * @returns {BoundingSphere} The modified result parameter or a new BoundingSphere instance if none was provided.
     */
    BoundingSphere.prototype.clone = function(result) {
        return BoundingSphere.clone(this, result);
    };

    /**
     * Computes a bounding sphere that contains both this bounding sphere and the argument sphere.
     * @memberof BoundingSphere
     *
     * @param {BoundingSphere} right The sphere to enclose in this bounding sphere.
     * @param {BoundingSphere} [result] The object onto which to store the result.
     * @returns {BoundingSphere} The modified result parameter or a new BoundingSphere instance if none was provided.
     *
     * @exception {DeveloperError} sphere is required.
     */
    BoundingSphere.prototype.union = function(right, result) {
        return BoundingSphere.union(this, right, result);
    };

    /**
     * Computes a bounding sphere that is sphere expanded to contain point.
     * @memberof BoundingSphere
     *
     * @param {Cartesian3} point A point to enclose in a bounding sphere.
     * @param {BoundingSphere} [result] The object onto which to store the result.
     * @returns {BoundingSphere} The modified result parameter or a new BoundingSphere instance if one was not provided.
     *
     * @exception {DeveloperError} point is required.
     */
    BoundingSphere.prototype.expand = function(point, result) {
        return BoundingSphere.expand(this, point, result);
    };

    /**
     * Determines which side of a plane the sphere is located.
     * @memberof BoundingSphere
     *
     * @param {Cartesian4} plane The coefficients of the plane in the for ax + by + cz + d = 0
     *                           where the coefficients a, b, c, and d are the components x, y, z,
     *                           and w of the {Cartesian4}, respectively.
     * @returns {Intersect} {Intersect.INSIDE} if the entire sphere is on the side of the plane the normal
     *                     is pointing, {Intersect.OUTSIDE} if the entire sphere is on the opposite side,
     *                     and {Intersect.INTERSETING} if the sphere intersects the plane.
     *
     * @exception {DeveloperError} plane is required.
     */
    BoundingSphere.prototype.intersect = function(plane) {
        return BoundingSphere.intersect(this, plane);
    };

    /**
     * Applies a 4x4 affine transformation matrix to this bounding sphere.
     * @memberof BoundingSphere
     *
     * @param {Matrix4} transform The transformation matrix to apply to the bounding sphere.
     * @param {BoundingSphere} [result] The object onto which to store the result.
     * @returns {BoundingSphere} The modified result parameter or a new BoundingSphere instance if none was provided.
     *
     * @exception {DeveloperError} transform is required.
     */
    BoundingSphere.prototype.transform = function(transform, result) {
        return BoundingSphere.transform(this, transform, result);
    };

    /**
     * The distances calculated by the vector from the center of the bounding sphere to position projected onto direction
     * plus/minus the radius of the bounding sphere.
     * <br>
     * If you imagine the infinite number of planes with normal direction, this computes the smallest distance to the
     * closest and farthest planes from position that intersect the bounding sphere.
     * @memberof BoundingSphere
     *
     * @param {Cartesian3} position The position to calculate the distance from.
     * @param {Cartesian3} direction The direction from position.
     * @param {Cartesian2} [result] A Cartesian2 to store the nearest and farthest distances.
     * @returns {Interval} The nearest and farthest distances on the bounding sphere from position in direction.
     *
     * @exception {DeveloperError} position is required.
     * @exception {DeveloperError} direction is required.
     */
    BoundingSphere.prototype.getPlaneDistances = function(position, direction, result) {
        return BoundingSphere.getPlaneDistances(this, position, direction, result);
    };

    /**
     * Creates a bounding sphere in 2D from this bounding sphere. This bounding sphere must be in 3D world coordinates.
     * @memberof BoundingSphere
     *
     * @param {Object} [projection=GeographicProjection] The projection to 2D.
     * @param {BoundingSphere} [result] The object onto which to store the result.
     * @returns {BoundingSphere} The modified result parameter or a new BoundingSphere instance if none was provided.
     */
    BoundingSphere.prototype.projectTo2D = function(projection, result) {
        return BoundingSphere.projectTo2D(this, projection, result);
    };

    /**
     * Compares this BoundingSphere against the provided BoundingSphere componentwise and returns
     * <code>true</code> if they are equal, <code>false</code> otherwise.
     * @memberof BoundingSphere
     *
     * @param {BoundingSphere} [right] The right hand side BoundingSphere.
     * @returns {Boolean} <code>true</code> if they are equal, <code>false</code> otherwise.
     */
    BoundingSphere.prototype.equals = function(right) {
        return BoundingSphere.equals(this, right);
    };

    return BoundingSphere;
});<|MERGE_RESOLUTION|>--- conflicted
+++ resolved
@@ -684,12 +684,8 @@
         return Intersect.INSIDE;
     };
 
-<<<<<<< HEAD
-    var transformCart4 = Cartesian4.UNIT_W.clone();
+    var transformCart4 = Cartesian4.clone(Cartesian4.UNIT_W);
     var columnScratch = new Cartesian3();
-=======
-    var transformCart4 = Cartesian4.clone(Cartesian4.UNIT_W);
->>>>>>> ea62fd4f
     /**
      * Applies a 4x4 affine transformation matrix to a bounding sphere.
      * @memberof BoundingSphere
