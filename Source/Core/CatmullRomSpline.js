--- conflicted
+++ resolved
@@ -144,25 +144,13 @@
         var firstTangent = options.firstTangent;
         var lastTangent = options.lastTangent;
 
-<<<<<<< HEAD
+        //>>includeStart('debug', pragmas.debug);
         if (!defined(points) || !defined(times)) {
             throw new DeveloperError('points and times are required.');
-=======
-        //>>includeStart('debug', pragmas.debug);
-        if (!defined(points)) {
-            throw new DeveloperError('points is required.');
->>>>>>> eebb91cf
         }
         if (points.length < 2) {
             throw new DeveloperError('points.length must be greater than or equal to 2.');
         }
-<<<<<<< HEAD
-
-=======
-        if (!defined(times)) {
-            throw new DeveloperError('times is required.');
-        }
->>>>>>> eebb91cf
         if (times.length !== points.length) {
             throw new DeveloperError('times.length must be equal to points.length.');
         }
@@ -255,25 +243,6 @@
      * @exception {DeveloperError} time must be in the range <code>[t<sub>0</sub>, t<sub>n</sub>]</code>, where <code>t<sub>0</sub></code>
      *                             is the first element in the array <code>times</code> and <code>t<sub>n</sub></code> is the last element
      *                             in the array <code>times</code>.
-<<<<<<< HEAD
-=======
-     *
-     * @example
-     * // spline above the earth from Philadelphia to Los Angeles
-     * var spline = new Cesium.CatmullRomSpline({
-     *     times : [ 0.0, 1.5, 3.0, 4.5, 6.0 ],
-     *     points : [
-     *         new Cesium.Cartesian3(1235398.0, -4810983.0, 4146266.0),
-     *         new Cesium.Cartesian3(1372574.0, -5345182.0, 4606657.0),
-     *         new Cesium.Cartesian3(-757983.0, -5542796.0, 4514323.0),
-     *         new Cesium.Cartesian3(-2821260.0, -5248423.0, 4021290.0),
-     *         new Cesium.Cartesian3(-2539788.0, -4724797.0, 3620093.0)
-     *     ]
-     * });
-     *
-     * // some position above Los Angeles
-     * var position = spline.evaluate(5.0);
->>>>>>> eebb91cf
      */
     CatmullRomSpline.prototype.evaluate = function(time, result) {
         return this._evaluateFunction(time, result);
