--- conflicted
+++ resolved
@@ -1,38 +1,22 @@
 /*global define*/
 define([
-<<<<<<< HEAD
         '../../Core/BingMapsApi',
+        '../../Core/BingMapsGeocoderService',
         '../../Core/Cartesian3',
         '../../Core/defaultValue',
         '../../Core/defined',
         '../../Core/defineProperties',
+        '../../Core/deprecationWarning',
         '../../Core/DeveloperError',
         '../../Core/Event',
-        '../../Core/loadJsonp',
+        '../../Core/CartographicGeocoderService',
         '../../Core/Matrix4',
         '../../Core/Rectangle',
         '../../Core/RequestScheduler',
         '../../ThirdParty/knockout',
         '../../ThirdParty/when',
-        '../createCommand'
-=======
-    '../../Core/BingMapsApi',
-    '../../Core/BingMapsGeocoderService',
-    '../../Core/Cartesian3',
-    '../../Core/defaultValue',
-    '../../Core/defined',
-    '../../Core/defineProperties',
-    '../../Core/deprecationWarning',
-    '../../Core/DeveloperError',
-    '../../Core/Event',
-    '../../Core/CartographicGeocoderService',
-    '../../Core/Matrix4',
-    '../../Core/Rectangle',
-    '../../ThirdParty/knockout',
-    '../../ThirdParty/when',
-    '../createCommand',
-    '../getElement'
->>>>>>> 4b612dc4
+        '../createCommand',
+        '../getElement'
     ], function(
         BingMapsApi,
         BingMapsGeocoderService,
@@ -447,17 +431,10 @@
 
         viewModel._isSearchInProgress = true;
 
-<<<<<<< HEAD
-        var promise = RequestScheduler.request(viewModel._url + 'REST/v1/Locations', loadJsonp, {
-            parameters : {
-                query : query,
-                key : viewModel._key
-=======
         var promise = when.resolve();
         for (var i = 0; i < geocoderServices.length; i++) {
             promise = chainPromise(promise, geocoderServices[i], query);
         }
->>>>>>> 4b612dc4
 
         viewModel._geocodePromise = promise;
         promise
