--- conflicted
+++ resolved
@@ -211,341 +211,20 @@
         }
     };
 
-<<<<<<< HEAD
-    function moveTileImageryObjects(tileImageryCollection, layer, newNextLayer) {
-        var oldTileImageryIndex = -1;
-        var newTileImageryIndex = -1;
-        var numTileImagery = 0;
-        for ( var i = 0, len = tileImageryCollection.length; i < len; ++i) {
-            var tileImagery = tileImageryCollection[i];
-            var tileImageryLayer = tileImagery.imageryLayer;
-
-            if (newTileImageryIndex === -1 && tileImageryLayer === newNextLayer) {
-                newTileImageryIndex = i;
-            } else if (tileImageryLayer === layer) {
-                ++numTileImagery;
-                if (oldTileImageryIndex === -1) {
-                    oldTileImageryIndex = i;
-                }
-            } else if (newTileImageryIndex !== -1 && oldTileImageryIndex !== -1) {
-                // we have all the info we need, don't need to continue iterating
-                break;
-            }
-        }
-
-        // splice out TileImagerys from old location
-        var tileImageryObjects = tileImageryCollection.splice(oldTileImageryIndex, numTileImagery);
-
-        // splice them back into the new location using tileImagerys as the args array with apply
-        if (newTileImageryIndex === -1) {
-            newTileImageryIndex = tileImageryCollection.length;
-        }
-        tileImageryObjects.unshift(newTileImageryIndex, 0);
-        Array.prototype.splice.apply(tileImageryCollection, tileImageryObjects);
-    }
-
-    function countTileStats(tile, counters) {
-        ++counters.tiles;
-        if (tile.renderable) {
-            ++counters.renderable;
-        }
-        if (typeof tile.children !== 'undefined') {
-            for (var i = 0; i < tile.children.length; ++i) {
-                countTileStats(tile.children[i], counters);
-            }
-        }
-    }
-
-    var maxDepth;
-    var tilesVisited;
-    var tilesCulled;
-    var tilesRendered;
-    var minimumTilesNeeded;
-
-    var lastMaxDepth = -1;
-    var lastTilesVisited = -1;
-    var lastTilesCulled = -1;
-    var lastTilesRendered = -1;
-    var lastMinimumTilesNeeded = -1;
-
-    EllipsoidSurface.prototype.update = function(context, sceneState) {
-        if (!this._doLodUpdate) {
-            return;
-        }
-
-        this._renderList.length = 0;
-
-        if (typeof this._levelZeroTiles === 'undefined') {
-            return;
-        }
-
-        var i, len;
-        var imageryLayerCollection = this._imageryLayerCollection;
-        for (i = 0, len = imageryLayerCollection.getLength(); i < len; i++) {
-            if (!imageryLayerCollection.get(i).imageryProvider.ready) {
-                return;
-            }
-        }
-
-        updateLogos(this, context, sceneState);
-
-        maxDepth = 0;
-        tilesVisited = 0;
-        tilesCulled = 0;
-        tilesRendered = 0;
-        minimumTilesNeeded = 0;
-
-        this._tileLoadQueue.markInsertionPoint();
-        this._tileReplacementQueue.markStartOfRenderFrame();
-
-        var cameraPosition = sceneState.camera.getPositionWC();
-        if (!this._doLodUpdate) {
-            cameraPosition = this._frozenLodCameraPosition;
-        } else {
-            this._frozenLodCameraPosition = cameraPosition;
-        }
-
-        var ellipsoid = this.terrainProvider.tilingScheme.ellipsoid;
-        var cameraPositionCartographic = ellipsoid.cartesianToCartographic(cameraPosition);
-
-        this._occluder.setCameraPosition(cameraPosition);
-
-        var levelZeroTiles = this._levelZeroTiles;
-        for (i = 0, len = levelZeroTiles.length; i < len; ++i) {
-            var tile = levelZeroTiles[i];
-            if (!tile.doneLoading) {
-                queueTileLoad(this, tile);
-            }
-            if (tile.renderable) {
-                addBestAvailableTilesToRenderList(this, context, sceneState, cameraPosition, cameraPositionCartographic, tile);
-            }
-        }
-
-        if (tilesVisited !== lastTilesVisited || tilesRendered !== lastTilesRendered ||
-            tilesCulled !== lastTilesCulled || minimumTilesNeeded !== lastMinimumTilesNeeded ||
-            maxDepth !== lastMaxDepth) {
-
-            console.log('Visited ' + tilesVisited + ' Rendered: ' + tilesRendered + ' Culled: ' + tilesCulled + ' Needed: ' + minimumTilesNeeded + ' Max Depth: ' + maxDepth);
-
-            lastTilesVisited = tilesVisited;
-            lastTilesRendered = tilesRendered;
-            lastTilesCulled = tilesCulled;
-            lastMinimumTilesNeeded = minimumTilesNeeded;
-            lastMaxDepth = maxDepth;
-        }
-
-        processTileLoadQueue(this, context, sceneState);
-
-        for (i = 0, len = imageryLayerCollection.getLength(); i < len; i++) {
-            imageryLayerCollection.get(i).updateTiles(context, sceneState, this._renderList);
-        }
-    };
-
-    EllipsoidSurface.prototype.toggleLodUpdate = function(sceneState) {
-        this._doLodUpdate = !this._doLodUpdate;
-    };
-
-    var uniformMapTemplate = {
-        u_center3D : function() {
-            return this.center3D;
-        },
-        u_center2D : function() {
-            return Cartesian2.ZERO;
-        },
-        u_modifiedModelView : function() {
-            return this.modifiedModelView;
-        },
-        u_modifiedModelViewProjection : function() {
-            return this.modifiedModelViewProjection;
-        },
-        u_numberOfDayTextures : function() {
-            return this.numberOfDayTextures;
-        },
-        u_dayTextures : function() {
-            return this.dayTextures;
-        },
-        u_dayTextureTranslation : function() {
-            return this.dayTextureTranslation;
-        },
-        u_dayTextureScale : function() {
-            return this.dayTextureScale;
-        },
-        u_dayTextureAlpha : function() {
-            return this.dayTextureAlpha;
-        },
-        u_dayTextureIsGeographic : function() {
-            return this.dayTextureIsGeographic;
-        },
-        u_cameraInsideBoundingSphere : function() {
-            return this.cameraInsideBoundingSphere;
-        },
-        u_level : function() {
-            return this.level;
-        },
-        u_northLatitude : function() {
-            return this.northLatitude;
-        },
-        u_southLatitude : function() {
-            return this.southLatitude;
-        },
-        u_southMercatorYLow : function() {
-            return this.southMercatorYLow;
-        },
-        u_southMercatorYHigh : function() {
-            return this.southMercatorYHigh;
-        },
-        u_oneOverMercatorHeight : function() {
-            return this.oneOverMercatorHeight;
-        },
-
-        center3D : undefined,
-        modifiedModelView : undefined,
-        modifiedModelViewProjection : undefined,
-
-        numberOfDayTextures : 0,
-        dayTextures : [],
-        dayTextureTranslation : [],
-        dayTextureScale : [],
-        dayTextureAlpha : [],
-        dayTextureIsGeographic : [],
-        cameraInsideBoundingSphere : false,
-        level : 0,
-        northLatitude : 0,
-        southLatitude : 0,
-        southMercatorYHigh : 0,
-        southMercatorYLow : 0,
-        oneOverMercatorHeight : 0
-    };
-
-    var float32ArrayScratch = new Float32Array(1);
-
-    EllipsoidSurface.prototype.render = function(context, centralBodyUniformMap, drawArguments) {
-        var renderList = this._renderList;
-        if (renderList.length === 0) {
-            return;
-        }
-
-        renderList.sort(function(a, b) {
-            return a.distance - b.distance;
-        });
-
-        var uniformState = context.getUniformState();
-        var mv = uniformState.getModelView();
-        var projection = uniformState.getProjection();
-
-        context.beginDraw(drawArguments);
-
-        var uniformMap = combine(uniformMapTemplate, centralBodyUniformMap);
-
-        var maxTextures = context.getMaximumTextureImageUnits();
-
-        for ( var i = 0, len = renderList.length; i < len; i++) {
-            var tile = renderList[i];
-            uniformMap.level = tile.level;
-
-            var rtc = tile.center;
-            uniformMap.center3D = rtc;
-
-            var centerEye = mv.multiplyByVector(new Cartesian4(rtc.x, rtc.y, rtc.z, 1.0));
-            uniformMap.modifiedModelView = mv.setColumn(3, centerEye, uniformMap.modifiedModelView);
-            uniformMap.modifiedModelViewProjection = Matrix4.multiply(projection, uniformMap.modifiedModelView, uniformMap.modifiedModelViewProjection);
-
-            var extent = tile.extent;
-            uniformMap.northLatitude = extent.north;
-            uniformMap.southLatitude = extent.south;
-
-            var sinLatitude = Math.sin(extent.south);
-            var southMercatorY = 0.5 * Math.log((1 + sinLatitude) / (1 - sinLatitude));
-            float32ArrayScratch[0] = southMercatorY;
-            uniformMap.southMercatorYHigh = float32ArrayScratch[0];
-            uniformMap.southMercatorYLow = southMercatorY - float32ArrayScratch[0];
-            sinLatitude = Math.sin(extent.north);
-            var northMercatorY = 0.5 * Math.log((1 + sinLatitude) / (1 - sinLatitude));
-            uniformMap.oneOverMercatorHeight = 1.0 / (northMercatorY - southMercatorY);
-
-            var tileImageryCollection = tile.imagery;
-            var imageryIndex = 0;
-            var imageryLen = tileImageryCollection.length;
-
-            while (imageryIndex < imageryLen) {
-                var numberOfDayTextures = 0;
-
-                while (numberOfDayTextures < maxTextures && imageryIndex < imageryLen) {
-                    var tileImagery = tileImageryCollection[imageryIndex];
-                    ++imageryIndex;
-
-                    if (typeof tileImagery === 'undefined' || tileImagery.state !== TileState.READY) {
-                        continue;
-                    }
-
-                    uniformMap.dayTextures[numberOfDayTextures] = tileImagery.texture;
-                    uniformMap.dayTextureTranslation[numberOfDayTextures] = tileImagery.textureTranslation;
-                    uniformMap.dayTextureScale[numberOfDayTextures] = tileImagery.textureScale;
-                    uniformMap.dayTextureAlpha[numberOfDayTextures] = tileImagery.imageryLayer.alpha;
-                    uniformMap.dayTextureIsGeographic[numberOfDayTextures] = tileImagery.imageryLayer.imageryProvider.tilingScheme instanceof GeographicTilingScheme;
-
-                    ++numberOfDayTextures;
-                }
-
-                // trim texture array to the used length so we don't end up using old textures
-                // which might get destroyed eventually
-                uniformMap.dayTextures.length = numberOfDayTextures;
-                uniformMap.numberOfDayTextures = numberOfDayTextures;
-
-//                if (typeof tile.parent !== 'undefined' && tile.parent.cameraInsideBoundingSphere) {
-//                    uniformMap.cameraInsideBoundingSphere = true;
-//                } else {
-//                    uniformMap.cameraInsideBoundingSphere = false;
-//                }
-
-                context.continueDraw({
-                    primitiveType : TerrainProvider.wireframe ? PrimitiveType.LINES : PrimitiveType.TRIANGLES,
-                            vertexArray : tile.vertexArray,
-                            uniformMap : uniformMap
-                });
-            }
-        }
-
-        if (this._boundingSphereTile) {
-            if (!this._boundingSphereVA) {
-                var radius = this._boundingSphereTile.get3DBoundingSphere().radius;
-                var sphere = CubeMapEllipsoidTessellator.compute(new Ellipsoid({x:radius, y:radius, z:radius}), 10);
-                MeshFilters.toWireframeInPlace(sphere);
-                this._boundingSphereVA = context.createVertexArrayFromMesh({
-                    mesh : sphere,
-                    attributeIndices : MeshFilters.createAttributeIndices(sphere)
-                });
-            }
-
-            var rtc2 = this._boundingSphereTile.get3DBoundingSphere().center;
-            uniformMap.center3D = rtc2;
-
-            var centerEye2 = mv.multiplyByVector(new Cartesian4(rtc2.x, rtc2.y, rtc2.z, 1.0));
-            uniformMap.modifiedModelView = mv.setColumn(3, centerEye2, uniformMap.modifiedModelView);
-
-            context.continueDraw({
-                primitiveType : PrimitiveType.LINES,
-                vertexArray : this._boundingSphereVA,
-                uniformMap : uniformMap
-            });
-
-        }
-
-        context.endDraw();
-    };
-
-    EllipsoidSurface.prototype._renderLogos = function(context) {
-        if (typeof this._logoQuad !== 'undefined') {
-            this._logoQuad.render(context);
-        }
-=======
     EllipsoidSurface.prototype.update = function(context, frameState, commandList, colorCommandList, centralBodyUniformMap, shaderSet, renderState, mode, projection) {
         selectTilesForRendering(this, context, frameState);
         processTileLoadQueue(this, context, frameState);
+
+        if (!this._debug.suspendLodUpdate) {
+            var imageryLayerCollection = this._imageryLayerCollection;
+            for (var i = 0, len = imageryLayerCollection.getLength(); i < len; i++) {
+                imageryLayerCollection.get(i).updateTiles(context, frameState, this._tilesToRenderByTextureCount);
+            }
+        }
+
         createRenderCommandsForSelectedTiles(this, context, frameState, shaderSet, mode, projection, centralBodyUniformMap, colorCommandList, renderState);
         debugCreateCommandsForTileBoundingSphere(this, context, frameState, centralBodyUniformMap, shaderSet, renderState, colorCommandList);
         updateLogos(this, context, frameState, commandList);
->>>>>>> 75c55a2b
     };
 
     /**
