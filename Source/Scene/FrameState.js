/*global define*/
define([
        './SceneMode'
    ], function(
        SceneMode) {
    'use strict';

    /**
     * State information about the current frame.  An instance of this class
     * is provided to update functions.
     *
     * @param {Context} context The rendering context.
     * @param {CreditDisplay} creditDisplay Handles adding and removing credits from an HTML element
     *
     * @alias FrameState
     * @constructor
     *
     * @private
     */
    function FrameState(context, creditDisplay) {
        /**
         * The rendering context.
         * @type {Context}
         */
        this.context = context;

        /**
         * An array of rendering commands.
         * @type {DrawCommand[]}
         */
        this.commandList = [];

        /**
         * An array of shadow maps.
         * @type {ShadowMap[]}
         */
        this.shadowMaps = [];

        /**
         * The current mode of the scene.
         * @type {SceneMode}
         * @default {@link SceneMode.SCENE3D}
         */
        this.mode = SceneMode.SCENE3D;

        /**
         * The current morph transition time between 2D/Columbus View and 3D,
         * with 0.0 being 2D or Columbus View and 1.0 being 3D.
         *
         * @type {Number}
         */
        this.morphTime = SceneMode.getMorphTime(SceneMode.SCENE3D);

        /**
         * The current frame number.
         *
         * @type {Number}
         * @default 0
         */
        this.frameNumber = 0;

        /**
         * The scene's current time.
         *
         * @type {JulianDate}
         * @default undefined
         */
        this.time = undefined;

        /**
         * The map projection to use in 2D and Columbus View modes.
         *
         * @type {MapProjection}
         * @default undefined
         */
        this.mapProjection = undefined;

        /**
         * The current camera.
         * @type {Camera}
         * @default undefined
         */
        this.camera = undefined;

        /**
         * The culling volume.
         * @type {CullingVolume}
         * @default undefined
         */
        this.cullingVolume = undefined;

        /**
         * The current occluder.
         * @type {Occluder}
         * @default undefined
         */
        this.occluder = undefined;

        /**
         * The maximum screen-space error used to drive level-of-detail refinement.  Higher
         * values will provide better performance but lower visual quality.
         *
         * @type {Number}
         * @default 2
         */
        this.maximumScreenSpaceError = undefined;

        this.passes = {
            /**
             * <code>true</code> if the primitive should update for a render pass, <code>false</code> otherwise.
             * @type {Boolean}
             * @default false
             */
            render : false,
            /**
             * <code>true</code> if the primitive should update for a picking pass, <code>false</code> otherwise.
             * @type {Boolean}
             * @default false
             */
            pick : false,

            /**
             * <code>true</code> if the primitive should update for a depth only pass, <code>false</code> otherwise.
             * @type {Boolean}
             * @default false
             */
            depth : false
        };

        /**
        * The credit display.
        * @type {CreditDisplay}
        */
        this.creditDisplay = creditDisplay;

        /**
         * An array of functions to be called at the end of the frame.  This array
         * will be cleared after each frame.
         * <p>
         * This allows queueing up events in <code>update</code> functions and
         * firing them at a time when the subscribers are free to change the
         * scene state, e.g., manipulate the camera, instead of firing events
         * directly in <code>update</code> functions.
         * </p>
         *
         * @type {FrameState~AfterRenderCallback[]}
         *
         * @example
         * frameState.afterRender.push(function() {
         *   // take some action, raise an event, etc.
         * });
         */
        this.afterRender = [];

        /**
         * Gets whether or not to optimized for 3D only.
         * @type {Boolean}
         * @default false
         */
        this.scene3DOnly = false;

        this.fog = {
            /**
             * <code>true</code> if fog is enabled, <code>false</code> otherwise.
             * @type {Boolean}
             * @default false
             */
            enabled : false,
            /**
             * A positive number used to mix the color and fog color based on camera distance.
             * @type {Number}
             * @default undefined
             */
            density : undefined,
            /**
             * A scalar used to modify the screen space error of geometry partially in fog.
             * @type {Number}
             * @default undefined
             */
            sse : undefined
        };

        /**
        * A scalar used to exaggerate the terrain.
        * @type {Number}
        */
        this.terrainExaggeration = 1.0;

        this.shadowHints = {
            /**
             * Whether there are any active shadow maps this frame.
             * @type {Boolean}
             */
            shadowsEnabled : true,

            /**
             * All shadow maps that are enabled this frame.
             */
            shadowMaps : [],

            /**
             * Shadow maps that originate from light sources. Does not include shadow maps that are used for
             * analytical purposes. Only these shadow maps will be used to generate receive shadows shaders.
             */
            lightShadowMaps : [],

            /**
             * The near plane of the scene's frustum commands. Used for fitting cascaded shadow maps.
             * @type {Number}
             */
            nearPlane : 1.0,

            /**
             * The far plane of the scene's frustum commands. Used for fitting cascaded shadow maps.
             * @type {Number}
             */
            farPlane : 5000.0,

            /**
             * The size of the bounding volume that is closest to the camera. This is used to place more shadow detail near the object.
             * @type {Number}
             */
            closestObjectSize : 1000.0,

            /**
             * The time when a shadow map was last dirty
             * @type {Number}
             */
            lastDirtyTime : 0,

            /**
             * Whether the shadows maps are out of view this frame
             * @type {Boolean}
             */
            outOfView : true
        };

        /**
        * The position of the splitter to use when rendering imagery layers on either side of a splitter.
        * This value should be between 0.0 and 1.0 with 0 being the far left of the viewport and 1 being the far right of the viewport.
        * @type {Number}
        * @default 0.0
        */
        this.imagerySplitPosition = 0.0;

        /**
         * Distances to the near and far planes of the camera frustums
         * @type {Number[]}
         * @default []
         */
        this.frustumSplits = [];

<<<<<<< HEAD
        this.minimumDisableDepthTestDistance = undefined;
=======
        /**
         * The current scene background color
         *
         * @type {Color}
         */
        this.backgroundColor = undefined;
>>>>>>> 38dab936
    }

    /**
     * A function that will be called at the end of the frame.
     * @callback FrameState~AfterRenderCallback
     */

    return FrameState;
});<|MERGE_RESOLUTION|>--- conflicted
+++ resolved
@@ -250,16 +250,14 @@
          */
         this.frustumSplits = [];
 
-<<<<<<< HEAD
+        /**
+         * The current scene background color
+         *
+         * @type {Color}
+         */
+        this.backgroundColor = undefined;
+
         this.minimumDisableDepthTestDistance = undefined;
-=======
-        /**
-         * The current scene background color
-         *
-         * @type {Color}
-         */
-        this.backgroundColor = undefined;
->>>>>>> 38dab936
     }
 
     /**
