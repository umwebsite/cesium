--- conflicted
+++ resolved
@@ -1063,16 +1063,8 @@
 
         vs += '} \n';
 
-<<<<<<< HEAD
         var fs = 'varying vec4 v_color; \n' +
-                 'varying float v_inverse_depth; \n' +
-                 'void main() \n' +
-                 '{ \n' +
-                 '    gl_FragColor = v_color; \n' +
-                 '    czm_logDepth(v_inverse_depth); \n' +
-                 '} \n';
-=======
-        var fs = 'varying vec4 v_color; \n';
+                 'varying float v_inverse_depth; \n';
 
         if (hasClippedContent) {
             fs += 'uniform int u_clippingPlanesLength;' +
@@ -1096,8 +1088,8 @@
                   '    } \n';
         }
 
-        fs += '} \n';
->>>>>>> 662a833b
+        fs += '    czm_logDepth(v_inverse_depth); \n' +
+              '} \n';
 
         var drawVS = vs;
         var drawFS = fs;
