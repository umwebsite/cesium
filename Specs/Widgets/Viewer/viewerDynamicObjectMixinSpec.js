--- conflicted
+++ resolved
@@ -33,19 +33,11 @@
         document.body.removeChild(container);
     });
 
-<<<<<<< HEAD
     it('adds properties', function() {
-        var viewer = new Viewer(container);
+        viewer = new Viewer(container);
         viewer.extend(viewerDynamicObjectMixin);
         expect(viewer.hasOwnProperty('trackedObject')).toEqual(true);
         expect(viewer.hasOwnProperty('balloonedObject')).toEqual(true);
-        viewer.destroy();
-=======
-    it('adds trackedObject property', function() {
-        viewer = new Viewer(container);
-        viewer.extend(viewerDynamicObjectMixin);
-        expect(viewer.hasOwnProperty('trackedObject')).toEqual(true);
->>>>>>> ec4acb35
     });
 
     it('can get and set trackedObject', function() {
@@ -104,13 +96,8 @@
         }).toThrow();
     });
 
-<<<<<<< HEAD
     it('throws if trackedObject property already added by another mixin.', function() {
-        var viewer = new Viewer(container);
-=======
-    it('throws if dropTarget property already added by another mixin.', function() {
         viewer = new Viewer(container);
->>>>>>> ec4acb35
         viewer.trackedObject = true;
         expect(function() {
             viewer.extend(viewerDynamicObjectMixin);
