--- conflicted
+++ resolved
@@ -769,28 +769,6 @@
         expect(intersection).toBeDefined();
     });
 
-<<<<<<< HEAD
-=======
-    it('tilts when the view direction does not intersect the ellipsoid', function() {
-        var frameState = setUp3D();
-        var position = Cartesian3.clone(camera.position);
-        var startPosition = new Cartesian2(canvas.clientWidth / 2, canvas.clientHeight / 2);
-        var endPosition = new Cartesian2(canvas.clientWidth / 2, canvas.clientHeight / 4);
-
-        camera.lookRight(CesiumMath.PI_OVER_TWO);
-        var ray = new Ray(camera.positionWC, camera.directionWC);
-        var intersection = IntersectionTests.rayEllipsoid(ray, frameState.mapProjection.ellipsoid);
-        expect(intersection).not.toBeDefined();
-
-        MockCanvas.moveMouse(canvas, MouseButtons.MIDDLE, startPosition, endPosition);
-        updateController(frameState);
-        expect(camera.position).not.toEqual(position);
-        expect(camera.direction).not.toEqualEpsilon(Cartesian3.normalize(Cartesian3.negate(camera.position, new Cartesian3()), new Cartesian3()), CesiumMath.EPSILON14);
-        expect(Cartesian3.cross(camera.direction, camera.up, new Cartesian3())).toEqualEpsilon(camera.right, CesiumMath.EPSILON14);
-        expect(Cartesian3.cross(camera.right, camera.direction, new Cartesian3())).toEqualEpsilon(camera.up, CesiumMath.EPSILON14);
-    });
-
->>>>>>> adfc0140
     it('does not tilt in the wrong direction', function() {
         var frameState = setUp3D();
         var position = Cartesian3.clone(camera.position);
@@ -819,15 +797,9 @@
         updateController(frameState);
 
         var height = Ellipsoid.WGS84.cartesianToCartographic(camera.position).height;
-<<<<<<< HEAD
         expect(height).toBeLessThan(controller.minimumZoomDistance + 10.0);
-        expect(Cartesian3.cross(camera.direction, camera.up)).toEqualEpsilon(camera.right, CesiumMath.EPSILON14);
-        expect(Cartesian3.cross(camera.right, camera.direction)).toEqualEpsilon(camera.up, CesiumMath.EPSILON14);
-=======
-        expect(height).toBeLessThan(controller.minimumZoomDistance);
         expect(Cartesian3.cross(camera.direction, camera.up, new Cartesian3())).toEqualEpsilon(camera.right, CesiumMath.EPSILON14);
         expect(Cartesian3.cross(camera.right, camera.direction, new Cartesian3())).toEqualEpsilon(camera.up, CesiumMath.EPSILON14);
->>>>>>> adfc0140
     });
 
     it('looks in 3D', function() {
@@ -878,17 +850,10 @@
         MockCanvas.moveMouse(canvas, MouseButtons.LEFT, startPosition, endPosition);
         updateController(frameState);
 
-<<<<<<< HEAD
-        expect(Cartesian3.normalize(camera.position)).toEqualEpsilon(axis, CesiumMath.EPSILON4);
-        expect(camera.direction).toEqualEpsilon(Cartesian3.negate(axis), CesiumMath.EPSILON4);
+        expect(Cartesian3.normalize(camera.position, new Cartesian3())).toEqualEpsilon(axis, CesiumMath.EPSILON4);
+        expect(camera.direction).toEqualEpsilon(Cartesian3.negate(axis, new Cartesian3()), CesiumMath.EPSILON4);
         expect(Cartesian3.dot(camera.up, axis)).toBeLessThan(CesiumMath.EPSILON2);
-        expect(camera.right).toEqualEpsilon(Cartesian3.cross(camera.direction, camera.up), CesiumMath.EPSILON4);
-=======
-        expect(camera.position).toEqualEpsilon(Cartesian3.multiplyByScalar(axis, Cartesian3.magnitude(camera.position), new Cartesian3()), CesiumMath.EPSILON8);
-        expect(camera.direction).toEqualEpsilon(Cartesian3.negate(axis, new Cartesian3()), CesiumMath.EPSILON14);
-        expect(Cartesian3.dot(camera.up, axis)).toBeLessThan(CesiumMath.EPSILON2);
-        expect(camera.right).toEqualEpsilon(Cartesian3.cross(camera.direction, camera.up, new Cartesian3()), CesiumMath.EPSILON14);
->>>>>>> adfc0140
+        expect(camera.right).toEqualEpsilon(Cartesian3.cross(camera.direction, camera.up, new Cartesian3()), CesiumMath.EPSILON4);
     });
 
     it('pans with constrained axis and is tilted', function() {
@@ -929,17 +894,10 @@
         MockCanvas.moveMouse(canvas, MouseButtons.LEFT, startPosition, endPosition);
         updateController(frameState);
 
-<<<<<<< HEAD
-        expect(Cartesian3.normalize(camera.position)).toEqualEpsilon(Cartesian3.UNIT_Z, CesiumMath.EPSILON4);
-        expect(camera.direction).toEqualEpsilon(Cartesian3.negate(Cartesian3.UNIT_Z), CesiumMath.EPSILON4);
-        expect(camera.right).toEqualEpsilon(Cartesian3.negate(Cartesian3.UNIT_Y), CesiumMath.EPSILON4);
+        expect(Cartesian3.normalize(camera.position, new Cartesian3())).toEqualEpsilon(Cartesian3.UNIT_Z, CesiumMath.EPSILON4);
+        expect(camera.direction).toEqualEpsilon(Cartesian3.negate(Cartesian3.UNIT_Z, new Cartesian3()), CesiumMath.EPSILON4);
+        expect(camera.right).toEqualEpsilon(Cartesian3.negate(Cartesian3.UNIT_Y, new Cartesian3()), CesiumMath.EPSILON4);
         expect(camera.up).toEqualEpsilon(Cartesian3.UNIT_X, CesiumMath.EPSILON4);
-=======
-        expect(Cartesian3.dot(camera.position, axis)).toBeLessThan(CesiumMath.EPSILON2);
-        expect(camera.direction).toEqualEpsilon(Cartesian3.negate(Cartesian3.normalize(camera.position, new Cartesian3()), new Cartesian3()), CesiumMath.EPSILON15);
-        expect(camera.right).toEqualEpsilon(axis, CesiumMath.EPSILON15);
-        expect(camera.up).toEqualEpsilon(Cartesian3.cross(camera.right, camera.direction, new Cartesian3()), CesiumMath.EPSILON15);
->>>>>>> adfc0140
     });
 
     it('controller does not modify the camera after re-enabling motion', function() {
