/*global defineSuite*/
defineSuite([
        'Scene/PointCloud3DTileContent',
        'Core/Cartesian3',
        'Core/Color',
        'Core/ComponentDatatype',
        'Core/defined',
        'Core/HeadingPitchRange',
        'Core/HeadingPitchRoll',
        'Core/Math',
        'Core/Transforms',
        'Scene/Cesium3DTileStyle',
        'Scene/Expression',
        'Scene/PerspectiveFrustum',
        'Specs/Cesium3DTilesTester',
        'Specs/createScene',
        'ThirdParty/when'
    ], function(
        PointCloud3DTileContent,
        Cartesian3,
        Color,
        ComponentDatatype,
        defined,
        HeadingPitchRange,
        HeadingPitchRoll,
        CesiumMath,
        Transforms,
        Cesium3DTileStyle,
        Expression,
        PerspectiveFrustum,
        Cesium3DTilesTester,
        createScene,
        when) {
    'use strict';

    var scene;
    var centerLongitude = -1.31968;
    var centerLatitude = 0.698874;

    var pointCloudRGBUrl = './Data/Cesium3DTiles/PointCloud/PointCloudRGB';
    var pointCloudRGBAUrl = './Data/Cesium3DTiles/PointCloud/PointCloudRGBA';
    var pointCloudRGB565Url = './Data/Cesium3DTiles/PointCloud/PointCloudRGB565';
    var pointCloudNoColorUrl = './Data/Cesium3DTiles/PointCloud/PointCloudNoColor';
    var pointCloudConstantColorUrl = './Data/Cesium3DTiles/PointCloud/PointCloudConstantColor';
    var pointCloudNormalsUrl = './Data/Cesium3DTiles/PointCloud/PointCloudNormals';
    var pointCloudNormalsOctEncodedUrl = './Data/Cesium3DTiles/PointCloud/PointCloudNormalsOctEncoded';
    var pointCloudQuantizedUrl = './Data/Cesium3DTiles/PointCloud/PointCloudQuantized';
    var pointCloudQuantizedOctEncodedUrl = './Data/Cesium3DTiles/PointCloud/PointCloudQuantizedOctEncoded';
    var pointCloudWGS84Url = './Data/Cesium3DTiles/PointCloud/PointCloudWGS84';
    var pointCloudBatchedUrl = './Data/Cesium3DTiles/PointCloud/PointCloudBatched';
    var pointCloudWithPerPointPropertiesUrl = './Data/Cesium3DTiles/PointCloud/PointCloudWithPerPointProperties';
    var pointCloudWithTransformUrl = './Data/Cesium3DTiles/PointCloud/PointCloudWithTransform';

    function setCamera(longitude, latitude) {
        // Point the camera to the center of the tile
        var center = Cartesian3.fromRadians(longitude, latitude, 5.0);
        scene.camera.lookAt(center, new HeadingPitchRange(0.0, -1.57, 5.0));
    }

    beforeAll(function() {
        scene = createScene();
        scene.frameState.passes.render = true;
    });

    afterAll(function() {
        scene.destroyForSpecs();
    });

    beforeEach(function() {
        scene.morphTo3D(0.0);

        var camera = scene.camera;
        camera.frustum = new PerspectiveFrustum();
        camera.frustum.aspectRatio = scene.drawingBufferWidth / scene.drawingBufferHeight;
        camera.frustum.fov = CesiumMath.toRadians(60.0);

        setCamera(centerLongitude, centerLatitude);
    });

    afterEach(function() {
        scene.primitives.removeAll();
    });

    it('throws with invalid magic', function() {
        var arrayBuffer = Cesium3DTilesTester.generatePointCloudTileBuffer({
            magic : [120, 120, 120, 120]
        });
        return Cesium3DTilesTester.loadTileExpectError(scene, arrayBuffer, 'pnts');
    });

    it('throws with invalid version', function() {
        var arrayBuffer = Cesium3DTilesTester.generatePointCloudTileBuffer({
            version: 2
        });
        return Cesium3DTilesTester.loadTileExpectError(scene, arrayBuffer, 'pnts');
    });

    it('throws if featureTableJsonByteLength is 0', function() {
        var arrayBuffer = Cesium3DTilesTester.generatePointCloudTileBuffer({
            featureTableJsonByteLength : 0
        });
        return Cesium3DTilesTester.loadTileExpectError(scene, arrayBuffer, 'pnts');
    });

    it('throws if the feature table does not contain POINTS_LENGTH', function() {
        var arrayBuffer = Cesium3DTilesTester.generatePointCloudTileBuffer({
            featureTableJson : {
                POSITION : {
                    byteOffset : 0
                }
            }
        });
        return Cesium3DTilesTester.loadTileExpectError(scene, arrayBuffer, 'pnts');
    });

    it('throws if the feature table does not contain POSITION or POSITION_QUANTIZED', function() {
        var arrayBuffer = Cesium3DTilesTester.generatePointCloudTileBuffer({
            featureTableJson : {
                POINTS_LENGTH : 1
            }
        });
        return Cesium3DTilesTester.loadTileExpectError(scene, arrayBuffer, 'pnts');
    });

    it('throws if the positions are quantized and the feature table does not contain QUANTIZED_VOLUME_SCALE', function() {
        var arrayBuffer = Cesium3DTilesTester.generatePointCloudTileBuffer({
            featureTableJson : {
                POINTS_LENGTH : 1,
                POSITION_QUANTIZED : {
                    byteOffset : 0
                },
                QUANTIZED_VOLUME_OFFSET : [0.0, 0.0, 0.0]
            }
        });
        return Cesium3DTilesTester.loadTileExpectError(scene, arrayBuffer, 'pnts');
    });

    it('throws if the positions are quantized and the feature table does not contain QUANTIZED_VOLUME_OFFSET', function() {
        var arrayBuffer = Cesium3DTilesTester.generatePointCloudTileBuffer({
            featureTableJson : {
                POINTS_LENGTH : 1,
                POSITION_QUANTIZED : {
                    byteOffset : 0
                },
                QUANTIZED_VOLUME_SCALE : [1.0, 1.0, 1.0]
            }
        });
        return Cesium3DTilesTester.loadTileExpectError(scene, arrayBuffer, 'pnts');
    });

    it('throws if the BATCH_ID semantic is defined but BATCHES_LENGTH is not', function() {
        var arrayBuffer = Cesium3DTilesTester.generatePointCloudTileBuffer({
            featureTableJson : {
                POINTS_LENGTH : 2,
                POSITION : [0.0, 0.0, 0.0, 1.0, 1.0, 1.0],
                BATCH_ID : [0, 1]
            }
        });
        return Cesium3DTilesTester.loadTileExpectError(scene, arrayBuffer, 'pnts');
    });

    it('BATCH_ID semantic uses componentType of UNSIGNED_SHORT by default', function() {
        var arrayBuffer = Cesium3DTilesTester.generatePointCloudTileBuffer({
            featureTableJson : {
                POINTS_LENGTH : 2,
                POSITION : [0.0, 0.0, 0.0, 1.0, 1.0, 1.0],
                BATCH_ID : [0, 1],
                BATCH_LENGTH : 2
            }
        });
        var content = Cesium3DTilesTester.loadTile(scene, arrayBuffer, 'pnts');
        expect(content._drawCommand._vertexArray._attributes[1].componentDatatype).toEqual(ComponentDatatype.UNSIGNED_SHORT);
    });

    it('resolves readyPromise', function() {
        return Cesium3DTilesTester.resolvesReadyPromise(scene, pointCloudRGBUrl);
    });

    it('rejects readyPromise on failed request', function() {
        return Cesium3DTilesTester.rejectsReadyPromiseOnFailedRequest('pnts');
    });

    it('renders point cloud with rgb colors', function() {
        return Cesium3DTilesTester.loadTileset(scene, pointCloudRGBUrl).then(function(tileset) {
            Cesium3DTilesTester.expectRender(scene, tileset);
        });
    });

    it('renders point cloud with rgba colors', function() {
        return Cesium3DTilesTester.loadTileset(scene, pointCloudRGBAUrl).then(function(tileset) {
            Cesium3DTilesTester.expectRender(scene, tileset);
        });
    });

    it('renders point cloud with rgb565 colors', function() {
        return Cesium3DTilesTester.loadTileset(scene, pointCloudRGB565Url).then(function(tileset) {
            Cesium3DTilesTester.expectRender(scene, tileset);
        });
    });

    it('renders point cloud with no colors', function() {
        return Cesium3DTilesTester.loadTileset(scene, pointCloudNoColorUrl).then(function(tileset) {
            Cesium3DTilesTester.expectRender(scene, tileset);
        });
    });

    it('renders point cloud with constant colors', function() {
        return Cesium3DTilesTester.loadTileset(scene, pointCloudConstantColorUrl).then(function(tileset) {
            Cesium3DTilesTester.expectRender(scene, tileset);
        });
    });

    it('renders point cloud with normals', function() {
        return Cesium3DTilesTester.loadTileset(scene, pointCloudNormalsUrl).then(function(tileset) {
            Cesium3DTilesTester.expectRender(scene, tileset);
        });
    });

    it('renders point cloud with oct encoded normals', function() {
        return Cesium3DTilesTester.loadTileset(scene, pointCloudNormalsOctEncodedUrl).then(function(tileset) {
            Cesium3DTilesTester.expectRender(scene, tileset);
        });
    });

    it('renders point cloud with quantized positions', function() {
        return Cesium3DTilesTester.loadTileset(scene, pointCloudQuantizedUrl).then(function(tileset) {
            Cesium3DTilesTester.expectRender(scene, tileset);
        });
    });

    it('renders point cloud with quantized positions and oct-encoded normals', function() {
        return Cesium3DTilesTester.loadTileset(scene, pointCloudQuantizedOctEncodedUrl).then(function(tileset) {
            Cesium3DTilesTester.expectRender(scene, tileset);
        });
    });

    it('renders point cloud that are not defined relative to center', function() {
        return Cesium3DTilesTester.loadTileset(scene, pointCloudWGS84Url).then(function(tileset) {
            Cesium3DTilesTester.expectRender(scene, tileset);
        });
    });

    it('renders point cloud with batch table', function() {
        return Cesium3DTilesTester.loadTileset(scene, pointCloudBatchedUrl).then(function(tileset) {
            Cesium3DTilesTester.expectRender(scene, tileset);
        });
    });

    it('renders point cloud with per-point properties', function() {
        return Cesium3DTilesTester.loadTileset(scene, pointCloudWithPerPointPropertiesUrl).then(function(tileset) {
            Cesium3DTilesTester.expectRender(scene, tileset);
        });
    });

    it('renders point cloud with tile transform', function() {
        return Cesium3DTilesTester.loadTileset(scene, pointCloudWithTransformUrl).then(function(tileset) {
            Cesium3DTilesTester.expectRender(scene, tileset);

            var newLongitude = -1.31962;
            var newLatitude = 0.698874;
            var newCenter = Cartesian3.fromRadians(newLongitude, newLatitude, 5.0);
            var newHPR = new HeadingPitchRoll();
            var newTransform = Transforms.headingPitchRollToFixedFrame(newCenter, newHPR);

            // Update tile transform
            tileset._root.transform = newTransform;

            // Move the camera to the new location
            setCamera(newLongitude, newLatitude);
            Cesium3DTilesTester.expectRender(scene, tileset);
        });
    });

    it('renders with debug color', function() {
        return Cesium3DTilesTester.loadTileset(scene, pointCloudRGBUrl).then(function(tileset) {
            var color;
            expect(scene).toRenderAndCall(function(rgba) {
                color = rgba;
            });
            tileset.debugColorizeTiles = true;
            expect(scene).notToRender(color);
            tileset.debugColorizeTiles = false;
            expect(scene).toRender(color);
        });
    });

    it('renders in CV', function() {
        return Cesium3DTilesTester.loadTileset(scene, pointCloudRGBUrl).then(function(tileset) {
            scene.morphToColumbusView(0.0);
            setCamera(centerLongitude, centerLatitude);
            Cesium3DTilesTester.expectRender(scene, tileset);
        });
    });

    it('renders in 2D', function() {
        return Cesium3DTilesTester.loadTileset(scene, pointCloudRGBUrl).then(function(tileset) {
            scene.morphTo2D(0.0);
            setCamera(centerLongitude, centerLatitude);
            tileset.maximumScreenSpaceError = 3;
            Cesium3DTilesTester.expectRender(scene, tileset);
        });
    });

    it('picks', function() {
        return Cesium3DTilesTester.loadTileset(scene, pointCloudRGBUrl).then(function(tileset) {
            var content = tileset._root.content;
            tileset.show = false;
            expect(scene).toPickPrimitive(undefined);
            tileset.show = true;
            expect(scene).toPickAndCall(function(result) {
                expect(result).toBeDefined();
                expect(result.primitive).toBe(tileset);
                expect(result.content).toBe(content);
            });
        });
    });

    it('picks based on batchId', function() {
        return Cesium3DTilesTester.loadTileset(scene, pointCloudBatchedUrl).then(function(tileset) {
            // Get the original color
            var color;
            expect(scene).toRenderAndCall(function(rgba) {
                color = rgba;
            });

            // Change the color of the picked feature to yellow
            expect(scene).toPickAndCall(function(first) {
                expect(first).toBeDefined();

                first.color = Color.clone(Color.YELLOW, first.color);

                // Expect the pixel color to be some shade of yellow
                expect(scene).notToRender(color);

                // Turn show off. Expect a different feature to get picked.
                first.show = false;
                expect(scene).toPickAndCall(function(second) {
                    expect(second).toBeDefined();
                    expect(second).not.toBe(first);
                });
            });
        });
    });

    it('point cloud without batch table works', function() {
        return Cesium3DTilesTester.loadTileset(scene, pointCloudRGBUrl).then(function(tileset) {
            var content = tileset._root.content;
            expect(content.featuresLength).toBe(0);
            expect(content.innerContents).toBeUndefined();
            expect(content.hasProperty(0, 'name')).toBe(false);
            expect(content.getFeature(0)).toBeUndefined();
        });
    });

    it('batched point cloud works', function() {
        return Cesium3DTilesTester.loadTileset(scene, pointCloudBatchedUrl).then(function(tileset) {
            var content = tileset._root.content;
            expect(content.featuresLength).toBe(8);
            expect(content.innerContents).toBeUndefined();
            expect(content.hasProperty(0, 'name')).toBe(true);
            expect(content.getFeature(0)).toBeDefined();
        });
    });

    it('point cloud with per-point properties work', function() {
        // When the batch table contains per-point properties, aka no batching, then a Cesium3DTileBatchTable is not
        // created. There is no per-point show/color/pickId because the overhead is too high. Instead points are styled
        // based on their properties, and these are not accessible from the API.
        return Cesium3DTilesTester.loadTileset(scene, pointCloudWithPerPointPropertiesUrl).then(function(tileset) {
            var content = tileset._root.content;
            expect(content.featuresLength).toBe(0);
            expect(content.innerContents).toBeUndefined();
            expect(content.hasProperty(0, 'name')).toBe(false);
            expect(content.getFeature(0)).toBeUndefined();
        });
    });

    it('throws when calling getFeature with invalid index', function() {
        return Cesium3DTilesTester.loadTileset(scene, pointCloudBatchedUrl).then(function(tileset) {
            var content = tileset._root.content;
            expect(function(){
                content.getFeature(-1);
            }).toThrowDeveloperError();
            expect(function(){
                content.getFeature(1000);
            }).toThrowDeveloperError();
            expect(function(){
                content.getFeature();
            }).toThrowDeveloperError();
        });
    });

    it('Supports back face culling when there are per-point normals', function() {
        return Cesium3DTilesTester.loadTileset(scene, pointCloudBatchedUrl).then(function(tileset) {
            var content = tileset._root.content;

            // Get the number of picked sections with back face culling on
            var pickedCountCulling = 0;
            var pickedCount = 0;
            var picked;

            expect(scene).toPickAndCall(function(result) {
                // Set culling to true
                content.backFaceCulling = true;

                expect(scene).toPickAndCall(function(result) {
                    picked = result;
                });

                /* jshint loopfunc: true */
                while (defined(picked)) {
                    picked.show = false;
                    expect(scene).toPickAndCall(function(result) {
                        picked = result;
                    });
                    ++pickedCountCulling;
                }

                // Set the shows back to true
                var length = content.featuresLength;
                for (var i = 0; i < length; ++i) {
                    var feature = content.getFeature(i);
                    feature.show = true;
                }

                // Set culling to false
                content.backFaceCulling = false;

                expect(scene).toPickAndCall(function(result) {
                    picked = result;
                });

                /* jshint loopfunc: true */
                while (defined(picked)) {
                    picked.show = false;
                    expect(scene).toPickAndCall(function(result) {
                        picked = result;
                    });
                    ++pickedCount;
                }

                expect(pickedCount).toBeGreaterThan(pickedCountCulling);
            });
        });
    });

    it('applies shader style', function() {
        return Cesium3DTilesTester.loadTileset(scene, pointCloudWithPerPointPropertiesUrl).then(function(tileset) {
            var content = tileset._root.content;

            // Solid red color
            tileset.style = new Cesium3DTileStyle({
                color : 'color("red")'
            });
            expect(scene).toRender([255, 0, 0, 255]);
            expect(content._styleTranslucent).toBe(false);

            // Applies translucency
            tileset.style = new Cesium3DTileStyle({
                color : 'rgba(255, 0, 0, 0.005)'
            });
            expect(scene).toRenderAndCall(function(rgba) {
                // Pixel is a darker red
                expect(rgba[0]).toBeLessThan(255);
                expect(rgba[1]).toBe(0);
                expect(rgba[2]).toBe(0);
                expect(rgba[3]).toBe(255);
                expect(content._styleTranslucent).toBe(true);
            });

            // Style with property
            tileset.style = new Cesium3DTileStyle({
                color : 'color() * ${temperature}'
            });
<<<<<<< HEAD
            pixelColor = scene.renderForSpecs(); // Pixel color is some shade of gray
            expect(pixelColor[0]).toBe(pixelColor[1]);
            expect(pixelColor[1]).toBe(pixelColor[2]);
            expect(pixelColor[2]).toBeGreaterThan(0);
            expect(pixelColor[3]).toBeLessThan(255);
=======
            expect(scene).toRenderAndCall(function(rgba) {
                // Pixel color is some shade of gray
                expect(rgba[0]).toBe(rgba[1]);
                expect(rgba[0]).toBe(rgba[2]);
                expect(rgba[0]).toBeGreaterThan(0);
                expect(rgba[0]).toBeLessThan(255);
            });
>>>>>>> 5466eddd

            // When no conditions are met the default color is white
            tileset.style = new Cesium3DTileStyle({
                color : {
                    conditions : [
                        ['${secondaryColor}[0] > 1.0', 'color("red")'] // This condition will not be met
                    ]
                }
            });
            expect(scene).toRender([255, 255, 255, 255]);

            // Apply style with conditions
            tileset.style = new Cesium3DTileStyle({
                color : {
                    conditions : [
                        ['${temperature} < 0.1', 'color("#000099")'],
                        ['${temperature} < 0.2', 'color("#00cc99", 1.0)'],
                        ['${temperature} < 0.3', 'color("#66ff33", 0.5)'],
                        ['${temperature} < 0.4', 'rgba(255, 255, 0, 0.1)'],
                        ['${temperature} < 0.5', 'rgb(255, 128, 0)'],
                        ['${temperature} < 0.6', 'color("red")'],
                        ['${temperature} < 0.7', 'color("rgb(255, 102, 102)")'],
                        ['${temperature} < 0.8', 'hsl(0.875, 1.0, 0.6)'],
                        ['${temperature} < 0.9', 'hsla(0.83, 1.0, 0.5, 0.1)'],
                        ['true', 'color("#FFFFFF", 1.0)']
                    ]
                }
            });
            expect(scene).notToRender([0, 0, 0, 255]);

            // Apply show style
            tileset.style = new Cesium3DTileStyle({
                show : true
            });
            expect(scene).notToRender([0, 0, 0, 255]);

            // Apply show style that hides all points
            tileset.style = new Cesium3DTileStyle({
                show : false
            });
            expect(scene).toRender([0, 0, 0, 255]);

            // Apply show style with property
            tileset.style = new Cesium3DTileStyle({
                show : '${temperature} > 0.1'
            });
            expect(scene).notToRender([0, 0, 0, 255]);
            tileset.style = new Cesium3DTileStyle({
                show : '${temperature} > 1.0'
            });
            expect(scene).toRender([0, 0, 0, 255]);

            // Apply style with point cloud semantics
            tileset.style = new Cesium3DTileStyle({
                color : '${COLOR} / 2.0',
                show : '${POSITION}[0] > 0.5'
            });
            expect(scene).notToRender([0, 0, 0, 255]);

            // Apply pointSize style
            tileset.style = new Cesium3DTileStyle({
                pointSize : 5.0
            });
            expect(scene).notToRender([0, 0, 0, 255]);
        });
    });

    it('rebuilds shader style when expression changes', function() {
        return Cesium3DTilesTester.loadTileset(scene, pointCloudWithPerPointPropertiesUrl).then(function(tileset) {
            // Solid red color
            tileset.style = new Cesium3DTileStyle({
                color : 'color("red")'
            });
            expect(scene).toRender([255, 0, 0, 255]);

            tileset.style.color = new Expression('color("lime")');
            tileset.makeStyleDirty();
            expect(scene).toRender([0, 255, 0, 255]);
        });
    });

    it('applies shader style to point cloud with normals', function() {
        return Cesium3DTilesTester.loadTileset(scene, pointCloudQuantizedOctEncodedUrl).then(function(tileset) {
            tileset.style = new Cesium3DTileStyle({
                color : 'color("red")'
            });
            expect(scene).toRenderAndCall(function(rgba) {
                expect(rgba[0]).toBeGreaterThan(0);
                expect(rgba[0]).toBeLessThan(255);
            });
        });
    });

    it('applies shader style to point cloud with normals', function() {
        return Cesium3DTilesTester.loadTileset(scene, pointCloudQuantizedOctEncodedUrl).then(function(tileset) {
            tileset.style = new Cesium3DTileStyle({
                color : 'color("red")'
            });
            expect(scene).toRenderAndCall(function(rgba) {
                expect(rgba[0]).toBeGreaterThan(0);
            });
        });
    });

    it('applies shader style to point cloud without colors', function() {
        return Cesium3DTilesTester.loadTileset(scene, pointCloudNoColorUrl).then(function(tileset) {
            tileset.style = new Cesium3DTileStyle({
                color : 'color("red")'
            });
            expect(scene).toRender([255, 0, 0, 255]);
        });
    });

    it('throws if style references the NORMAL semantic but the point cloud does not have per-point normals', function() {
        return Cesium3DTilesTester.loadTileset(scene, pointCloudRGBUrl).then(function(tileset) {
            var content = tileset._root.content;
            expect(function() {
                content.applyStyleWithShader(scene.frameState, new Cesium3DTileStyle({
                    color : '${NORMAL}[0] > 0.5'
                }));
            }).toThrowDeveloperError();
        });
    });

    it('throws when shader style reference a non-existent property', function() {
        return Cesium3DTilesTester.loadTileset(scene, pointCloudWithPerPointPropertiesUrl).then(function(tileset) {
            var content = tileset._root.content;
            expect(function() {
                content.applyStyleWithShader(scene.frameState, new Cesium3DTileStyle({
                    color : 'color() * ${non_existent_property}'
                }));
            }).toThrowDeveloperError();
        });
    });

    it('does not apply shader style if the point cloud has a batch table', function() {
        return Cesium3DTilesTester.loadTileset(scene, pointCloudBatchedUrl).then(function(tileset) {
            var content = tileset._root.content;
            var shaderProgram = content._drawCommand.shaderProgram;
            tileset.style = new Cesium3DTileStyle({
                color:'color("red")'
            });
            expect(content._drawCommand.shaderProgram).toBe(shaderProgram);

            // Point cloud is styled through the batch table
            expect(scene).notToRender([0, 0, 0, 255]);
        });
    });

    it('throws when shader style is invalid', function() {
        return Cesium3DTilesTester.loadTileset(scene, pointCloudRGBUrl).then(function(tileset) {
            var content = tileset._root.content;
            expect(function() {
                content.applyStyleWithShader(scene.frameState, new Cesium3DTileStyle({
                    show : '1 < "2"'
                }));
            }).toThrowDeveloperError();
        });
    });

    it('gets memory usage', function() {
        var promises = [
            Cesium3DTilesTester.loadTileset(scene, pointCloudNoColorUrl),
            Cesium3DTilesTester.loadTileset(scene, pointCloudRGBUrl),
            Cesium3DTilesTester.loadTileset(scene, pointCloudNormalsUrl),
            Cesium3DTilesTester.loadTileset(scene, pointCloudQuantizedOctEncodedUrl)
        ];

        // 1000 points
        var expectedVertexMemory = [
            1000 * 12, // 3 floats (xyz)
            1000 * 15, // 3 floats (xyz), 3 bytes (rgb)
            1000 * 27, // 3 floats (xyz), 3 bytes (rgb), 3 floats (normal)
            1000 * 11  // 3 shorts (quantized xyz), 3 bytes (rgb), 2 bytes (oct-encoded normal)
        ];

        return when.all(promises).then(function(tilesets) {
            var length = tilesets.length;
            for (var i = 0; i < length; ++i) {
                var content = tilesets[i]._root.content;
                expect(content.vertexMemorySizeInBytes).toEqual(expectedVertexMemory[i]);
                expect(content.textureMemorySizeInBytes).toEqual(0);
            }
        });
    });

    it('gets memory usage for batch point cloud', function() {
        return Cesium3DTilesTester.loadTileset(scene, pointCloudBatchedUrl).then(function(tileset) {
            var content = tileset._root.content;

            // Point cloud consists of positions, colors, normals, and batchIds
            // 3 floats (xyz), 3 floats (normal), 1 byte (batchId)
            var pointCloudVertexMemory = 1000 * 25;

            // One RGBA byte pixel per feature
            var batchTextureMemorySizeInBytes = content.featuresLength * 4;
            var pickTextureMemorySizeInBytes = content.featuresLength * 4;

            // Features have not been picked or colored yet, so the batch table contribution is 0.
            expect(content.vertexMemorySizeInBytes).toEqual(pointCloudVertexMemory);
            expect(content.textureMemorySizeInBytes).toEqual(0);
            expect(content.batchTableMemorySizeInBytes).toEqual(0);

            // Color a feature and expect the texture memory to increase
            content.getFeature(0).color = Color.RED;
            scene.renderForSpecs();
            expect(content.vertexMemorySizeInBytes).toEqual(pointCloudVertexMemory);
            expect(content.textureMemorySizeInBytes).toEqual(0);
            expect(content.batchTableMemorySizeInBytes).toEqual(batchTextureMemorySizeInBytes);

            // Pick the tile and expect the texture memory to increase
            scene.pickForSpecs();
            expect(content.vertexMemorySizeInBytes).toEqual(pointCloudVertexMemory);
            expect(content.textureMemorySizeInBytes).toEqual(0);
            expect(content.batchTableMemorySizeInBytes).toEqual(batchTextureMemorySizeInBytes + pickTextureMemorySizeInBytes);
        });
    });

    it('destroys', function() {
        return Cesium3DTilesTester.tileDestroys(scene, pointCloudRGBUrl);
    });

    it('destroys before loading finishes', function() {
        return Cesium3DTilesTester.tileDestroysBeforeLoad(scene, pointCloudRGBUrl);
    });

}, 'WebGL');<|MERGE_RESOLUTION|>--- conflicted
+++ resolved
@@ -472,21 +472,13 @@
             tileset.style = new Cesium3DTileStyle({
                 color : 'color() * ${temperature}'
             });
-<<<<<<< HEAD
-            pixelColor = scene.renderForSpecs(); // Pixel color is some shade of gray
-            expect(pixelColor[0]).toBe(pixelColor[1]);
-            expect(pixelColor[1]).toBe(pixelColor[2]);
-            expect(pixelColor[2]).toBeGreaterThan(0);
-            expect(pixelColor[3]).toBeLessThan(255);
-=======
             expect(scene).toRenderAndCall(function(rgba) {
                 // Pixel color is some shade of gray
                 expect(rgba[0]).toBe(rgba[1]);
-                expect(rgba[0]).toBe(rgba[2]);
-                expect(rgba[0]).toBeGreaterThan(0);
-                expect(rgba[0]).toBeLessThan(255);
-            });
->>>>>>> 5466eddd
+                expect(rgba[1]).toBe(rgba[2]);
+                expect(rgba[2]).toBeGreaterThan(0);
+                expect(rgba[3]).toBeLessThan(255);
+            });
 
             // When no conditions are met the default color is white
             tileset.style = new Cesium3DTileStyle({
